---
name: flux-local diff
description: Build the cluster and diff the PR against the existing cluster
inputs:
  path:
    description: Path to the root of the flux cluster GitRepository and Kustomization
    required: true
  live-branch:
    description: The name of the live branch to diff against, typically 'main' or 'master'.
    default: main
  resource:
    description: Type of resource to diff, either 'kustomization' or 'helmrelease'
    required: true
    default: kustomization
  diff-lines:
    description: Number of diff lines to show
    default: 6
  skip-secrets:
    description: When true, does not attempt to diff secrets
    default: true
  skip-crds:
    description: When true, does not attempt to diff crds
    default: true
  api-versions:
    description: Kubernetes api versions used for helm Capabilities.APIVersions
    default: policy/v1/PodDisruptionBudget
    required: false
  python-version:
    description: Python version used for running flux-local
    default: '3.10'
  strip-attrs:
    description: Labels and annotations that should be stripped to reduce diff noise
    default: helm.sh/chart,checksum/config,app.kubernetes.io/version,chart
  debug:
    description: When true, uses the DEBUG log level
    default: false
  limit-bytes:
    description: Maximum number of bytes per individual diff (0=unlimited)
    default: 10000
  kustomize-build-flags:
    description: Additional flags to pass to kustomize build
    default: ''
  sources:
    description: GitRepository or OCIRepository to include with optional source mappings like `flux-system` or `cluster=./kubernetes/`
    default: ''
  token:
    description: Token used for checkout action
    default: '${{ github.token }}'
    required: false
outputs:
  diff:
    description: Output of the diff command or empty if there is no diff
    value: ${{ steps.flux_diff_output.outputs.diff }}
runs:
  using: "composite"
  steps:
    - name: Verify Flux CLI
      run:
        flux --version || (echo "Could not find flux CLI, add https://fluxcd.io/flux/flux-gh-action/" && exit 1)
      shell: bash
    - name: Copy requirements locally
      id: copy-requirements
      shell: bash
      run: |
        # `cache-dependency-path` seems to need to be within the current directory. Use a temporary directory
        tempdir=$(mktemp --directory --tmpdir=. --suffix=-flux-local-diff-action)
        cp ${{ github.action_path }}/../../requirements.txt $tempdir
        echo "::set-output name=directory::${tempdir}"
    - name: Set up Python
      uses: actions/setup-python@v5
      with:
        python-version: ${{ inputs.python-version }}
        cache: pip
        cache-dependency-path: ${{ steps.copy-requirements.outputs.directory }}/requirements.txt
    - name: Install flux-local and requirements
      run: |
        pip install -r ${{ steps.copy-requirements.outputs.directory }}/requirements.txt
        pip install -e ${{ github.action_path }}/../../
      shell: bash
    - name: Checkout PR branch
      uses: actions/checkout@v4
      with:
        path: pr
        token: ${{ inputs.token }}
    - name: Checkout live branch
      uses: actions/checkout@v4
      with:
        ref: ${{ inputs.live-branch }}
        path: live
<<<<<<< HEAD
        token: ${{ inputs.token }}
    - name: flux-local diff
=======
    - name: Diff Resources
>>>>>>> e76c0fe1
      id: flux_diff
      run: |
        if [[ "${{ inputs.resource }}" == "helmrelease" ]]; then
          extra_flags="--api-versions=${{ inputs.api-versions}}"
        else
          extra_flags=""
        fi
        flux-local \
            --log-level ${{ inputs.debug != 'true' && 'INFO' || 'DEBUG' }} \
            diff \
            ${{ inputs.resource }} \
            --unified ${{ inputs.diff-lines }} \
            --path ${GITHUB_WORKSPACE}/pr/${{ inputs.path }} \
            --path-orig ${GITHUB_WORKSPACE}/live/${{ inputs.path }} \
            --strip-attrs "${{ inputs.strip-attrs }}" \
            --${{ inputs.skip-crds != 'true' && 'no-' || '' }}skip-crds \
            --${{ inputs.skip-secrets != 'true' && 'no-' || '' }}skip-secrets \
            --limit-bytes ${{ inputs.limit-bytes }} \
            --all-namespaces \
            --kustomize-build-flags="${{ inputs.kustomize-build-flags }}" \
            --sources "${{ inputs.sources }}" \
            --output-file diff.patch \
            ${extra_flags}
      shell: bash
    - name: Generate Diff output
      id: flux_diff_output
      run: |
        delimiter="$(openssl rand -hex 8)"
        echo "diff<<${delimiter}" >> $GITHUB_OUTPUT
        cat diff.patch >> $GITHUB_OUTPUT
        echo "${delimiter}" >> $GITHUB_OUTPUT
      shell: bash<|MERGE_RESOLUTION|>--- conflicted
+++ resolved
@@ -87,12 +87,8 @@
       with:
         ref: ${{ inputs.live-branch }}
         path: live
-<<<<<<< HEAD
         token: ${{ inputs.token }}
-    - name: flux-local diff
-=======
     - name: Diff Resources
->>>>>>> e76c0fe1
       id: flux_diff
       run: |
         if [[ "${{ inputs.resource }}" == "helmrelease" ]]; then
