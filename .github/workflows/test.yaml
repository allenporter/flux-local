---
name: Test

on:
  push:
    branches:
      - main
      - renovate/**
  pull_request:
    branches:
      - main

jobs:
  build:
    runs-on: ubuntu-latest
    strategy:
      fail-fast: false
      matrix:
        python-version:
          - "3.12"
          - "3.13"
<<<<<<< HEAD
          - "3.14"
=======
>>>>>>> 098e6381

    steps:
      - uses: actions/checkout@v5
      - name: Setup Flux CLI
        uses: fluxcd/flux2/action@v2.7.3
      - name: Install uv
        uses: astral-sh/setup-uv@v7
        with:
          python-version: ${{ matrix.python-version }}
          enable-cache: true
          cache-dependency-glob: "requirements_dev.txt"
          activate-environment: true
      - name: Install dependencies
        run: |
          uv pip install -r requirements_dev.txt
      - name: Test with pytest
        run: |
          SKIP_DIFF_TESTS=1 pytest --cov=flux_local --cov-report=term-missing --snapshot-warn-unused
      - uses: codecov/codecov-action@v5.5.1
        with:
          token: ${{ secrets.CODECOV_TOKEN }}
          env_vars: OS,PYTHON
          fail_ci_if_error: true
          verbose: true
      - name: Test flux-local diff
        run: |
          pytest tests/tool/test_diff.py<|MERGE_RESOLUTION|>--- conflicted
+++ resolved
@@ -19,10 +19,7 @@
         python-version:
           - "3.12"
           - "3.13"
-<<<<<<< HEAD
           - "3.14"
-=======
->>>>>>> 098e6381
 
     steps:
       - uses: actions/checkout@v5
