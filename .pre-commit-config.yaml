---
repos:
  - repo: https://github.com/pre-commit/pre-commit-hooks
    rev: v6.0.0
    hooks:
      - id: trailing-whitespace
        exclude: '^tests/.*/__snapshots__/.*.ambr$'
      - id: end-of-file-fixer
      - id: check-yaml
        exclude: '^tests/testdata/cluster8/apps/.*\.yaml|tests/testdata/cluster/apps/prod/.*\.yaml|tests/testdata/.*/gotk-sync\.yaml$'
        args:
          - --allow-multiple-documents
      - id: check-added-large-files
<<<<<<< HEAD
  - repo: https://github.com/astral-sh/ruff-pre-commit
    rev: v0.14.4
=======
  - repo: https://github.com/psf/black
    rev: 25.11.0
    hooks:
      - id: black
  - repo: https://github.com/charliermarsh/ruff-pre-commit
    rev: v0.14.5
>>>>>>> f013387f
    hooks:
      - id: ruff-check
        types_or:
          - python
          - pyi
        args:
          - --fix
          - --exit-non-zero-on-fix
      - id: ruff-format
        types_or:
          - python
          - pyi
  - repo: local
    hooks:
      - id: mypy
        name: mypy
        entry: script/run-mypy.sh
        language: script
        types: [python]
        require_serial: true
  - repo: https://github.com/codespell-project/codespell
    rev: v2.4.1
    hooks:
      - id: codespell
  - repo: https://github.com/adrienverge/yamllint.git
    rev: v1.37.1
    hooks:
      - id: yamllint
        args:
          - --strict
          - -c
          - ".yaml-lint.yaml"<|MERGE_RESOLUTION|>--- conflicted
+++ resolved
@@ -11,17 +11,8 @@
         args:
           - --allow-multiple-documents
       - id: check-added-large-files
-<<<<<<< HEAD
   - repo: https://github.com/astral-sh/ruff-pre-commit
-    rev: v0.14.4
-=======
-  - repo: https://github.com/psf/black
-    rev: 25.11.0
-    hooks:
-      - id: black
-  - repo: https://github.com/charliermarsh/ruff-pre-commit
     rev: v0.14.5
->>>>>>> f013387f
     hooks:
       - id: ruff-check
         types_or:
