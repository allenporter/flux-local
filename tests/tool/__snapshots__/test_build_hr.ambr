# serializer version: 1
# name: test_build_hr[build-hr-cluster10-invalid-paths]
  ''
# ---
# name: test_build_hr[build-hr-cluster3]
  '''
  ---
  # Source: podinfo/templates/redis/config.yaml
  apiVersion: v1
  kind: ConfigMap
  metadata:
    name: podinfo-redis
    annotations:
      config.kubernetes.io/index: '0'
      internal.config.kubernetes.io/index: '0'
  data:
    redis.conf: |
      maxmemory 64mb
      maxmemory-policy allkeys-lru
      save ""
      appendonly no
  ---
  # Source: podinfo/templates/redis/service.yaml
  apiVersion: v1
  kind: Service
  metadata:
    name: podinfo-redis
    labels:
      app: podinfo-redis
    annotations:
      config.kubernetes.io/index: '1'
      internal.config.kubernetes.io/index: '1'
  spec:
    type: ClusterIP
    selector:
      app: podinfo-redis
    ports:
    - name: redis
      port: 6379
      protocol: TCP
      targetPort: redis
  ---
  # Source: podinfo/templates/service.yaml
  apiVersion: v1
  kind: Service
  metadata:
    name: podinfo
    labels:
      helm.sh/chart: podinfo-6.8.0
      app.kubernetes.io/name: podinfo
      app.kubernetes.io/version: "6.8.0"
      app.kubernetes.io/managed-by: Helm
    annotations:
      config.kubernetes.io/index: '2'
      internal.config.kubernetes.io/index: '2'
  spec:
    type: ClusterIP
    ports:
    - port: 9898
      targetPort: http
      protocol: TCP
      name: http
    - port: 9999
      targetPort: grpc
      protocol: TCP
      name: grpc
    selector:
      app.kubernetes.io/name: podinfo
  ---
  # Source: podinfo/templates/deployment.yaml
  apiVersion: apps/v1
  kind: Deployment
  metadata:
    name: podinfo
    labels:
      helm.sh/chart: podinfo-6.8.0
      app.kubernetes.io/name: podinfo
      app.kubernetes.io/version: "6.8.0"
      app.kubernetes.io/managed-by: Helm
    annotations:
      config.kubernetes.io/index: '3'
      internal.config.kubernetes.io/index: '3'
  spec:
    replicas: 1
    strategy:
      type: RollingUpdate
      rollingUpdate:
        maxUnavailable: 1
    selector:
      matchLabels:
        app.kubernetes.io/name: podinfo
    template:
      metadata:
        labels:
          app.kubernetes.io/name: podinfo
        annotations:
          prometheus.io/scrape: "true"
          prometheus.io/port: "9898"
      spec:
        terminationGracePeriodSeconds: 30
        containers:
        - name: podinfo
          image: "ghcr.io/stefanprodan/podinfo:6.8.0"
          imagePullPolicy: IfNotPresent
          command:
          - ./podinfo
          - --port=9898
          - --cert-path=/data/cert
          - --port-metrics=9797
          - --grpc-port=9999
          - --grpc-service-name=podinfo
          - --cache-server=tcp://podinfo-redis:6379
          - --level=info
          - --random-delay=false
          - --random-error=false
          env:
          - name: PODINFO_UI_COLOR
            value: "#34577c"
          ports:
          - name: http
            containerPort: 9898
            protocol: TCP
          - name: http-metrics
            containerPort: 9797
            protocol: TCP
          - name: grpc
            containerPort: 9999
            protocol: TCP
          livenessProbe:
            exec:
              command:
              - podcli
              - check
              - http
              - localhost:9898/healthz
            initialDelaySeconds: 1
            timeoutSeconds: 5
            failureThreshold: 3
            successThreshold: 1
            periodSeconds: 10
          readinessProbe:
            exec:
              command:
              - podcli
              - check
              - http
              - localhost:9898/readyz
            initialDelaySeconds: 1
            timeoutSeconds: 5
            failureThreshold: 3
            successThreshold: 1
            periodSeconds: 10
          volumeMounts:
          - name: data
            mountPath: /data
          resources:
            limits: null
            requests:
              cpu: 1m
              memory: 16Mi
        volumes:
        - name: data
          emptyDir: {}
  ---
  # Source: podinfo/templates/redis/deployment.yaml
  apiVersion: apps/v1
  kind: Deployment
  metadata:
    name: podinfo-redis
    labels:
      app: podinfo-redis
    annotations:
      config.kubernetes.io/index: '4'
      internal.config.kubernetes.io/index: '4'
  spec:
    strategy:
      type: Recreate
    selector:
      matchLabels:
        app: podinfo-redis
    template:
      metadata:
        labels:
          app: podinfo-redis
        annotations:
          checksum/config: "34c601c9d39797bbf53d1c7a278976609301f637ec11dc0253563729dfad4f8e"
      spec:
        containers:
        - name: redis
          image: "public.ecr.aws/docker/library/redis:7.0.6"
          imagePullPolicy: IfNotPresent
          command:
          - redis-server
          - "/redis-master/redis.conf"
          ports:
          - name: redis
            containerPort: 6379
            protocol: TCP
          livenessProbe:
            tcpSocket:
              port: redis
            initialDelaySeconds: 5
            timeoutSeconds: 5
          readinessProbe:
            exec:
              command:
              - redis-cli
              - ping
            initialDelaySeconds: 5
            timeoutSeconds: 5
          resources:
            limits:
              cpu: 1000m
              memory: 128Mi
            requests:
              cpu: 100m
              memory: 32Mi
          volumeMounts:
          - mountPath: /var/lib/redis
            name: data
          - mountPath: /redis-master
            name: config
        volumes:
        - name: data
          emptyDir: {}
        - name: config
          configMap:
            name: podinfo-redis
            items:
            - key: redis.conf
              path: redis.conf
  ---
  # Source: podinfo/templates/ingress.yaml
  apiVersion: networking.k8s.io/v1
  kind: Ingress
  metadata:
    name: podinfo
    labels:
      helm.sh/chart: podinfo-6.8.0
      app.kubernetes.io/name: podinfo
      app.kubernetes.io/version: "6.8.0"
      app.kubernetes.io/managed-by: Helm
    annotations:
      config.kubernetes.io/index: '5'
      internal.config.kubernetes.io/index: '5'
  spec:
    ingressClassName: nginx
    rules:
    - host: "podinfo.local"
      http:
        paths:
        - path: /
          pathType: ImplementationSpecific
          backend:
            service:
              name: podinfo
              port:
                number: 9898
  
  
  '''
# ---
# name: test_build_hr[build-hr-single-cluster6]
  '''
  ---
  # Source: renovate/templates/serviceaccount.yaml
  apiVersion: v1
  kind: ServiceAccount
  metadata:
    name: renovate
    labels:
      helm.sh/chart: renovate-37.64.3
      app.kubernetes.io/name: renovate
      app.kubernetes.io/instance: renovate
      app.kubernetes.io/version: "37.64.3"
      app.kubernetes.io/managed-by: Helm
    annotations:
      config.kubernetes.io/index: '0'
      internal.config.kubernetes.io/index: '0'
  ---
  # Source: renovate/templates/cronjob.yaml
  apiVersion: batch/v1
  kind: CronJob
  metadata:
    name: renovate
    labels:
      helm.sh/chart: renovate-37.64.3
      app.kubernetes.io/name: renovate
      app.kubernetes.io/instance: renovate
      app.kubernetes.io/version: "37.64.3"
      app.kubernetes.io/managed-by: Helm
    annotations:
      config.kubernetes.io/index: '1'
      internal.config.kubernetes.io/index: '1'
  spec:
    schedule: "0 1 * * *"
    jobTemplate:
      metadata:
        labels:
          app.kubernetes.io/name: renovate
          app.kubernetes.io/instance: renovate
      spec:
        template:
          metadata:
            labels:
              app.kubernetes.io/name: renovate
              app.kubernetes.io/instance: renovate
          spec:
            serviceAccountName: renovate
            restartPolicy: Never
            containers:
            - name: renovate
              image: "ghcr.io/renovatebot/renovate:37.64.3"
              imagePullPolicy: IfNotPresent
              env:
              - name: RENOVATE_CONFIG_FILE
                value: /dev/null
              envFrom:
              securityContext:
                allowPrivilegeEscalation: false
                capabilities:
                  drop:
                  - ALL
              resources:
                limits:
                  cpu: 1000m
                  memory: 2G
                requests:
                  cpu: 100m
                  memory: 256Mi
            volumes:
            securityContext:
              fsGroup: 1000
              fsGroupChangePolicy: Always
              runAsNonRoot: true
              runAsUser: 1000
              seccompProfile:
                type: RuntimeDefault
  
  
  '''
# ---
# name: test_build_hr[build-hr-single-cluster7]
  '''
  ---
  # Source: ingress-nginx/templates/controller-serviceaccount.yaml
  apiVersion: v1
  kind: ServiceAccount
  metadata:
    labels:
<<<<<<< HEAD
      helm.sh/chart: ingress-nginx-4.14.1
      app.kubernetes.io/name: ingress-nginx
      app.kubernetes.io/instance: ingress-nginx
      app.kubernetes.io/version: "1.14.1"
=======
      helm.sh/chart: ingress-nginx-4.13.3
      app.kubernetes.io/name: ingress-nginx
      app.kubernetes.io/instance: ingress-nginx
      app.kubernetes.io/version: "1.13.3"
>>>>>>> dd65bb00
      app.kubernetes.io/part-of: ingress-nginx
      app.kubernetes.io/managed-by: Helm
      app.kubernetes.io/component: controller
    name: ingress-nginx
    namespace: flux-system
    annotations:
      config.kubernetes.io/index: '0'
      internal.config.kubernetes.io/index: '0'
  automountServiceAccountToken: true
  ---
  # Source: ingress-nginx/templates/controller-configmap.yaml
  apiVersion: v1
  kind: ConfigMap
  metadata:
    labels:
<<<<<<< HEAD
      helm.sh/chart: ingress-nginx-4.14.1
      app.kubernetes.io/name: ingress-nginx
      app.kubernetes.io/instance: ingress-nginx
      app.kubernetes.io/version: "1.14.1"
=======
      helm.sh/chart: ingress-nginx-4.13.3
      app.kubernetes.io/name: ingress-nginx
      app.kubernetes.io/instance: ingress-nginx
      app.kubernetes.io/version: "1.13.3"
>>>>>>> dd65bb00
      app.kubernetes.io/part-of: ingress-nginx
      app.kubernetes.io/managed-by: Helm
      app.kubernetes.io/component: controller
    name: ingress-nginx-controller
    namespace: flux-system
    annotations:
      config.kubernetes.io/index: '1'
      internal.config.kubernetes.io/index: '1'
  data:
  ---
  # Source: ingress-nginx/templates/clusterrole.yaml
  apiVersion: rbac.authorization.k8s.io/v1
  kind: ClusterRole
  metadata:
    labels:
<<<<<<< HEAD
      helm.sh/chart: ingress-nginx-4.14.1
      app.kubernetes.io/name: ingress-nginx
      app.kubernetes.io/instance: ingress-nginx
      app.kubernetes.io/version: "1.14.1"
=======
      helm.sh/chart: ingress-nginx-4.13.3
      app.kubernetes.io/name: ingress-nginx
      app.kubernetes.io/instance: ingress-nginx
      app.kubernetes.io/version: "1.13.3"
>>>>>>> dd65bb00
      app.kubernetes.io/part-of: ingress-nginx
      app.kubernetes.io/managed-by: Helm
    name: ingress-nginx
    annotations:
      config.kubernetes.io/index: '2'
      internal.config.kubernetes.io/index: '2'
  rules:
  - apiGroups:
    - ""
    resources:
    - configmaps
    - endpoints
    - nodes
    - pods
    - secrets
    - namespaces
    verbs:
    - list
    - watch
  - apiGroups:
    - coordination.k8s.io
    resources:
    - leases
    verbs:
    - list
    - watch
  - apiGroups:
    - ""
    resources:
    - nodes
    verbs:
    - get
  - apiGroups:
    - ""
    resources:
    - services
    verbs:
    - get
    - list
    - watch
  - apiGroups:
    - networking.k8s.io
    resources:
    - ingresses
    verbs:
    - get
    - list
    - watch
  - apiGroups:
    - ""
    resources:
    - events
    verbs:
    - create
    - patch
  - apiGroups:
    - networking.k8s.io
    resources:
    - ingresses/status
    verbs:
    - update
  - apiGroups:
    - networking.k8s.io
    resources:
    - ingressclasses
    verbs:
    - get
    - list
    - watch
  - apiGroups:
    - discovery.k8s.io
    resources:
    - endpointslices
    verbs:
    - list
    - watch
    - get
  ---
  # Source: ingress-nginx/templates/clusterrolebinding.yaml
  apiVersion: rbac.authorization.k8s.io/v1
  kind: ClusterRoleBinding
  metadata:
    labels:
<<<<<<< HEAD
      helm.sh/chart: ingress-nginx-4.14.1
      app.kubernetes.io/name: ingress-nginx
      app.kubernetes.io/instance: ingress-nginx
      app.kubernetes.io/version: "1.14.1"
=======
      helm.sh/chart: ingress-nginx-4.13.3
      app.kubernetes.io/name: ingress-nginx
      app.kubernetes.io/instance: ingress-nginx
      app.kubernetes.io/version: "1.13.3"
>>>>>>> dd65bb00
      app.kubernetes.io/part-of: ingress-nginx
      app.kubernetes.io/managed-by: Helm
    name: ingress-nginx
    annotations:
      config.kubernetes.io/index: '3'
      internal.config.kubernetes.io/index: '3'
  roleRef:
    apiGroup: rbac.authorization.k8s.io
    kind: ClusterRole
    name: ingress-nginx
  subjects:
  - kind: ServiceAccount
    name: ingress-nginx
    namespace: flux-system
  ---
  # Source: ingress-nginx/templates/controller-role.yaml
  apiVersion: rbac.authorization.k8s.io/v1
  kind: Role
  metadata:
    labels:
<<<<<<< HEAD
      helm.sh/chart: ingress-nginx-4.14.1
      app.kubernetes.io/name: ingress-nginx
      app.kubernetes.io/instance: ingress-nginx
      app.kubernetes.io/version: "1.14.1"
=======
      helm.sh/chart: ingress-nginx-4.13.3
      app.kubernetes.io/name: ingress-nginx
      app.kubernetes.io/instance: ingress-nginx
      app.kubernetes.io/version: "1.13.3"
>>>>>>> dd65bb00
      app.kubernetes.io/part-of: ingress-nginx
      app.kubernetes.io/managed-by: Helm
      app.kubernetes.io/component: controller
    name: ingress-nginx
    namespace: flux-system
    annotations:
      config.kubernetes.io/index: '4'
      internal.config.kubernetes.io/index: '4'
  rules:
  - apiGroups:
    - ""
    resources:
    - namespaces
    verbs:
    - get
  - apiGroups:
    - ""
    resources:
    - configmaps
    - pods
    - secrets
    - endpoints
    verbs:
    - get
    - list
    - watch
  - apiGroups:
    - ""
    resources:
    - services
    verbs:
    - get
    - list
    - watch
  - apiGroups:
    - networking.k8s.io
    resources:
    - ingresses
    verbs:
    - get
    - list
    - watch
  # Omit Ingress status permissions if `--update-status` is disabled.
  - apiGroups:
    - networking.k8s.io
    resources:
    - ingresses/status
    verbs:
    - update
  - apiGroups:
    - networking.k8s.io
    resources:
    - ingressclasses
    verbs:
    - get
    - list
    - watch
  - apiGroups:
    - coordination.k8s.io
    resources:
    - leases
    resourceNames:
    - ingress-nginx-leader
    verbs:
    - get
    - update
  - apiGroups:
    - coordination.k8s.io
    resources:
    - leases
    verbs:
    - create
  - apiGroups:
    - ""
    resources:
    - events
    verbs:
    - create
    - patch
  - apiGroups:
    - discovery.k8s.io
    resources:
    - endpointslices
    verbs:
    - list
    - watch
    - get
  ---
  # Source: ingress-nginx/templates/controller-rolebinding.yaml
  apiVersion: rbac.authorization.k8s.io/v1
  kind: RoleBinding
  metadata:
    labels:
<<<<<<< HEAD
      helm.sh/chart: ingress-nginx-4.14.1
      app.kubernetes.io/name: ingress-nginx
      app.kubernetes.io/instance: ingress-nginx
      app.kubernetes.io/version: "1.14.1"
=======
      helm.sh/chart: ingress-nginx-4.13.3
      app.kubernetes.io/name: ingress-nginx
      app.kubernetes.io/instance: ingress-nginx
      app.kubernetes.io/version: "1.13.3"
>>>>>>> dd65bb00
      app.kubernetes.io/part-of: ingress-nginx
      app.kubernetes.io/managed-by: Helm
      app.kubernetes.io/component: controller
    name: ingress-nginx
    namespace: flux-system
    annotations:
      config.kubernetes.io/index: '5'
      internal.config.kubernetes.io/index: '5'
  roleRef:
    apiGroup: rbac.authorization.k8s.io
    kind: Role
    name: ingress-nginx
  subjects:
  - kind: ServiceAccount
    name: ingress-nginx
    namespace: flux-system
  ---
  # Source: ingress-nginx/templates/controller-service-webhook.yaml
  apiVersion: v1
  kind: Service
  metadata:
    labels:
<<<<<<< HEAD
      helm.sh/chart: ingress-nginx-4.14.1
      app.kubernetes.io/name: ingress-nginx
      app.kubernetes.io/instance: ingress-nginx
      app.kubernetes.io/version: "1.14.1"
=======
      helm.sh/chart: ingress-nginx-4.13.3
      app.kubernetes.io/name: ingress-nginx
      app.kubernetes.io/instance: ingress-nginx
      app.kubernetes.io/version: "1.13.3"
>>>>>>> dd65bb00
      app.kubernetes.io/part-of: ingress-nginx
      app.kubernetes.io/managed-by: Helm
      app.kubernetes.io/component: controller
    name: ingress-nginx-controller-admission
    namespace: flux-system
    annotations:
      config.kubernetes.io/index: '6'
      internal.config.kubernetes.io/index: '6'
  spec:
    type: ClusterIP
    ports:
    - name: https-webhook
      port: 443
      targetPort: webhook
      appProtocol: https
    selector:
      app.kubernetes.io/name: ingress-nginx
      app.kubernetes.io/instance: ingress-nginx
      app.kubernetes.io/component: controller
  ---
  # Source: ingress-nginx/templates/controller-service.yaml
  apiVersion: v1
  kind: Service
  metadata:
    labels:
<<<<<<< HEAD
      helm.sh/chart: ingress-nginx-4.14.1
      app.kubernetes.io/name: ingress-nginx
      app.kubernetes.io/instance: ingress-nginx
      app.kubernetes.io/version: "1.14.1"
=======
      helm.sh/chart: ingress-nginx-4.13.3
      app.kubernetes.io/name: ingress-nginx
      app.kubernetes.io/instance: ingress-nginx
      app.kubernetes.io/version: "1.13.3"
>>>>>>> dd65bb00
      app.kubernetes.io/part-of: ingress-nginx
      app.kubernetes.io/managed-by: Helm
      app.kubernetes.io/component: controller
    name: ingress-nginx-controller
    namespace: flux-system
    annotations:
      config.kubernetes.io/index: '7'
      internal.config.kubernetes.io/index: '7'
  spec:
    type: LoadBalancer
    ipFamilyPolicy: SingleStack
    ipFamilies:
    - IPv4
    ports:
    - name: http
      port: 80
      protocol: TCP
      targetPort: http
      appProtocol: http
    - name: https
      port: 443
      protocol: TCP
      targetPort: https
      appProtocol: https
    selector:
      app.kubernetes.io/name: ingress-nginx
      app.kubernetes.io/instance: ingress-nginx
      app.kubernetes.io/component: controller
  ---
  # Source: ingress-nginx/templates/controller-deployment.yaml
  apiVersion: apps/v1
  kind: Deployment
  metadata:
    labels:
<<<<<<< HEAD
      helm.sh/chart: ingress-nginx-4.14.1
      app.kubernetes.io/name: ingress-nginx
      app.kubernetes.io/instance: ingress-nginx
      app.kubernetes.io/version: "1.14.1"
=======
      helm.sh/chart: ingress-nginx-4.13.3
      app.kubernetes.io/name: ingress-nginx
      app.kubernetes.io/instance: ingress-nginx
      app.kubernetes.io/version: "1.13.3"
>>>>>>> dd65bb00
      app.kubernetes.io/part-of: ingress-nginx
      app.kubernetes.io/managed-by: Helm
      app.kubernetes.io/component: controller
    name: ingress-nginx-controller
    namespace: flux-system
    annotations:
      config.kubernetes.io/index: '8'
      internal.config.kubernetes.io/index: '8'
  spec:
    selector:
      matchLabels:
        app.kubernetes.io/name: ingress-nginx
        app.kubernetes.io/instance: ingress-nginx
        app.kubernetes.io/component: controller
    replicas: 1
    revisionHistoryLimit: 10
    minReadySeconds: 0
    template:
      metadata:
        labels:
<<<<<<< HEAD
          helm.sh/chart: ingress-nginx-4.14.1
          app.kubernetes.io/name: ingress-nginx
          app.kubernetes.io/instance: ingress-nginx
          app.kubernetes.io/version: "1.14.1"
=======
          helm.sh/chart: ingress-nginx-4.13.3
          app.kubernetes.io/name: ingress-nginx
          app.kubernetes.io/instance: ingress-nginx
          app.kubernetes.io/version: "1.13.3"
>>>>>>> dd65bb00
          app.kubernetes.io/part-of: ingress-nginx
          app.kubernetes.io/managed-by: Helm
          app.kubernetes.io/component: controller
      spec:
        dnsPolicy: ClusterFirst
        containers:
        - name: controller
<<<<<<< HEAD
          image: registry.k8s.io/ingress-nginx/controller:v1.14.1@sha256:f95a79b85fb93ac3de752c71a5c27d5ceae10a18b61904dec224c1c6a4581e47
=======
          image: registry.k8s.io/ingress-nginx/controller:v1.13.3@sha256:1b044f6dcac3afbb59e05d98463f1dec6f3d3fb99940bc12ca5d80270358e3bd
>>>>>>> dd65bb00
          imagePullPolicy: IfNotPresent
          lifecycle:
            preStop:
              exec:
                command:
                - /wait-shutdown
          args:
          - /nginx-ingress-controller
          - --publish-service=$(POD_NAMESPACE)/ingress-nginx-controller
          - --election-id=ingress-nginx-leader
          - --controller-class=k8s.io/ingress-nginx
          - --ingress-class=nginx
          - --configmap=$(POD_NAMESPACE)/ingress-nginx-controller
          - --validating-webhook=:8443
          - --validating-webhook-certificate=/usr/local/certificates/cert
          - --validating-webhook-key=/usr/local/certificates/key
          securityContext:
            runAsNonRoot: true
            runAsUser: 101
            runAsGroup: 82
            allowPrivilegeEscalation: false
            seccompProfile:
              type: RuntimeDefault
            capabilities:
              drop:
              - ALL
              add:
              - NET_BIND_SERVICE
            readOnlyRootFilesystem: false
          env:
          - name: POD_NAME
            valueFrom:
              fieldRef:
                fieldPath: metadata.name
          - name: POD_NAMESPACE
            valueFrom:
              fieldRef:
                fieldPath: metadata.namespace
          - name: LD_PRELOAD
            value: /usr/local/lib/libmimalloc.so
          livenessProbe:
            failureThreshold: 5
            httpGet:
              path: /healthz
              port: 10254
              scheme: HTTP
            initialDelaySeconds: 10
            periodSeconds: 10
            successThreshold: 1
            timeoutSeconds: 1
          readinessProbe:
            failureThreshold: 3
            httpGet:
              path: /healthz
              port: 10254
              scheme: HTTP
            initialDelaySeconds: 10
            periodSeconds: 10
            successThreshold: 1
            timeoutSeconds: 1
          ports:
          - name: http
            containerPort: 80
            protocol: TCP
          - name: https
            containerPort: 443
            protocol: TCP
          - name: webhook
            containerPort: 8443
            protocol: TCP
          volumeMounts:
          - name: webhook-cert
            mountPath: /usr/local/certificates/
            readOnly: true
          resources:
            requests:
              cpu: 100m
              memory: 90Mi
        nodeSelector:
          kubernetes.io/os: linux
        serviceAccountName: ingress-nginx
        automountServiceAccountToken: true
        terminationGracePeriodSeconds: 300
        volumes:
        - name: webhook-cert
          secret:
            secretName: ingress-nginx-admission
  ---
  # Source: ingress-nginx/templates/controller-ingressclass.yaml
  apiVersion: networking.k8s.io/v1
  kind: IngressClass
  metadata:
    labels:
<<<<<<< HEAD
      helm.sh/chart: ingress-nginx-4.14.1
      app.kubernetes.io/name: ingress-nginx
      app.kubernetes.io/instance: ingress-nginx
      app.kubernetes.io/version: "1.14.1"
=======
      helm.sh/chart: ingress-nginx-4.13.3
      app.kubernetes.io/name: ingress-nginx
      app.kubernetes.io/instance: ingress-nginx
      app.kubernetes.io/version: "1.13.3"
>>>>>>> dd65bb00
      app.kubernetes.io/part-of: ingress-nginx
      app.kubernetes.io/managed-by: Helm
      app.kubernetes.io/component: controller
    name: nginx
    annotations:
      config.kubernetes.io/index: '9'
      internal.config.kubernetes.io/index: '9'
  spec:
    controller: k8s.io/ingress-nginx
  ---
  # Source: ingress-nginx/templates/admission-webhooks/validating-webhook.yaml
  # before changing this value, check the required kubernetes version
  # https://kubernetes.io/docs/reference/access-authn-authz/extensible-admission-controllers/#prerequisites
  apiVersion: admissionregistration.k8s.io/v1
  kind: ValidatingWebhookConfiguration
  metadata:
    labels:
<<<<<<< HEAD
      helm.sh/chart: ingress-nginx-4.14.1
      app.kubernetes.io/name: ingress-nginx
      app.kubernetes.io/instance: ingress-nginx
      app.kubernetes.io/version: "1.14.1"
=======
      helm.sh/chart: ingress-nginx-4.13.3
      app.kubernetes.io/name: ingress-nginx
      app.kubernetes.io/instance: ingress-nginx
      app.kubernetes.io/version: "1.13.3"
>>>>>>> dd65bb00
      app.kubernetes.io/part-of: ingress-nginx
      app.kubernetes.io/managed-by: Helm
      app.kubernetes.io/component: admission-webhook
    name: ingress-nginx-admission
    annotations:
      config.kubernetes.io/index: '10'
      internal.config.kubernetes.io/index: '10'
  webhooks:
  - name: validate.nginx.ingress.kubernetes.io
    matchPolicy: Equivalent
    rules:
    - apiGroups:
      - networking.k8s.io
      apiVersions:
      - v1
      operations:
      - CREATE
      - UPDATE
      resources:
      - ingresses
    failurePolicy: Fail
    sideEffects: None
    admissionReviewVersions:
    - v1
    clientConfig:
      service:
        name: ingress-nginx-controller-admission
        namespace: flux-system
        port: 443
        path: /networking/v1/ingresses
  ---
  # Source: ingress-nginx/templates/admission-webhooks/job-patch/serviceaccount.yaml
  apiVersion: v1
  kind: ServiceAccount
  metadata:
    name: ingress-nginx-admission
    namespace: flux-system
    annotations:
      "helm.sh/hook": pre-install,pre-upgrade,post-install,post-upgrade
      "helm.sh/hook-delete-policy": before-hook-creation,hook-succeeded
      config.kubernetes.io/index: '11'
      internal.config.kubernetes.io/index: '11'
    labels:
<<<<<<< HEAD
      helm.sh/chart: ingress-nginx-4.14.1
      app.kubernetes.io/name: ingress-nginx
      app.kubernetes.io/instance: ingress-nginx
      app.kubernetes.io/version: "1.14.1"
=======
      helm.sh/chart: ingress-nginx-4.13.3
      app.kubernetes.io/name: ingress-nginx
      app.kubernetes.io/instance: ingress-nginx
      app.kubernetes.io/version: "1.13.3"
>>>>>>> dd65bb00
      app.kubernetes.io/part-of: ingress-nginx
      app.kubernetes.io/managed-by: Helm
      app.kubernetes.io/component: admission-webhook
  automountServiceAccountToken: true
  ---
  # Source: ingress-nginx/templates/admission-webhooks/job-patch/clusterrole.yaml
  apiVersion: rbac.authorization.k8s.io/v1
  kind: ClusterRole
  metadata:
    name: ingress-nginx-admission
    annotations:
      "helm.sh/hook": pre-install,pre-upgrade,post-install,post-upgrade
      "helm.sh/hook-delete-policy": before-hook-creation,hook-succeeded
      config.kubernetes.io/index: '12'
      internal.config.kubernetes.io/index: '12'
    labels:
<<<<<<< HEAD
      helm.sh/chart: ingress-nginx-4.14.1
      app.kubernetes.io/name: ingress-nginx
      app.kubernetes.io/instance: ingress-nginx
      app.kubernetes.io/version: "1.14.1"
=======
      helm.sh/chart: ingress-nginx-4.13.3
      app.kubernetes.io/name: ingress-nginx
      app.kubernetes.io/instance: ingress-nginx
      app.kubernetes.io/version: "1.13.3"
>>>>>>> dd65bb00
      app.kubernetes.io/part-of: ingress-nginx
      app.kubernetes.io/managed-by: Helm
      app.kubernetes.io/component: admission-webhook
  rules:
  - apiGroups:
    - admissionregistration.k8s.io
    resources:
    - validatingwebhookconfigurations
    verbs:
    - get
    - update
  ---
  # Source: ingress-nginx/templates/admission-webhooks/job-patch/clusterrolebinding.yaml
  apiVersion: rbac.authorization.k8s.io/v1
  kind: ClusterRoleBinding
  metadata:
    name: ingress-nginx-admission
    annotations:
      "helm.sh/hook": pre-install,pre-upgrade,post-install,post-upgrade
      "helm.sh/hook-delete-policy": before-hook-creation,hook-succeeded
      config.kubernetes.io/index: '13'
      internal.config.kubernetes.io/index: '13'
    labels:
<<<<<<< HEAD
      helm.sh/chart: ingress-nginx-4.14.1
      app.kubernetes.io/name: ingress-nginx
      app.kubernetes.io/instance: ingress-nginx
      app.kubernetes.io/version: "1.14.1"
=======
      helm.sh/chart: ingress-nginx-4.13.3
      app.kubernetes.io/name: ingress-nginx
      app.kubernetes.io/instance: ingress-nginx
      app.kubernetes.io/version: "1.13.3"
>>>>>>> dd65bb00
      app.kubernetes.io/part-of: ingress-nginx
      app.kubernetes.io/managed-by: Helm
      app.kubernetes.io/component: admission-webhook
  roleRef:
    apiGroup: rbac.authorization.k8s.io
    kind: ClusterRole
    name: ingress-nginx-admission
  subjects:
  - kind: ServiceAccount
    name: ingress-nginx-admission
    namespace: flux-system
  ---
  # Source: ingress-nginx/templates/admission-webhooks/job-patch/role.yaml
  apiVersion: rbac.authorization.k8s.io/v1
  kind: Role
  metadata:
    name: ingress-nginx-admission
    namespace: flux-system
    annotations:
      "helm.sh/hook": pre-install,pre-upgrade,post-install,post-upgrade
      "helm.sh/hook-delete-policy": before-hook-creation,hook-succeeded
      config.kubernetes.io/index: '14'
      internal.config.kubernetes.io/index: '14'
    labels:
<<<<<<< HEAD
      helm.sh/chart: ingress-nginx-4.14.1
      app.kubernetes.io/name: ingress-nginx
      app.kubernetes.io/instance: ingress-nginx
      app.kubernetes.io/version: "1.14.1"
=======
      helm.sh/chart: ingress-nginx-4.13.3
      app.kubernetes.io/name: ingress-nginx
      app.kubernetes.io/instance: ingress-nginx
      app.kubernetes.io/version: "1.13.3"
>>>>>>> dd65bb00
      app.kubernetes.io/part-of: ingress-nginx
      app.kubernetes.io/managed-by: Helm
      app.kubernetes.io/component: admission-webhook
  rules:
  - apiGroups:
    - ""
    resources:
    - secrets
    verbs:
    - get
    - create
  ---
  # Source: ingress-nginx/templates/admission-webhooks/job-patch/rolebinding.yaml
  apiVersion: rbac.authorization.k8s.io/v1
  kind: RoleBinding
  metadata:
    name: ingress-nginx-admission
    namespace: flux-system
    annotations:
      "helm.sh/hook": pre-install,pre-upgrade,post-install,post-upgrade
      "helm.sh/hook-delete-policy": before-hook-creation,hook-succeeded
      config.kubernetes.io/index: '15'
      internal.config.kubernetes.io/index: '15'
    labels:
<<<<<<< HEAD
      helm.sh/chart: ingress-nginx-4.14.1
      app.kubernetes.io/name: ingress-nginx
      app.kubernetes.io/instance: ingress-nginx
      app.kubernetes.io/version: "1.14.1"
=======
      helm.sh/chart: ingress-nginx-4.13.3
      app.kubernetes.io/name: ingress-nginx
      app.kubernetes.io/instance: ingress-nginx
      app.kubernetes.io/version: "1.13.3"
>>>>>>> dd65bb00
      app.kubernetes.io/part-of: ingress-nginx
      app.kubernetes.io/managed-by: Helm
      app.kubernetes.io/component: admission-webhook
  roleRef:
    apiGroup: rbac.authorization.k8s.io
    kind: Role
    name: ingress-nginx-admission
  subjects:
  - kind: ServiceAccount
    name: ingress-nginx-admission
    namespace: flux-system
  ---
  # Source: ingress-nginx/templates/admission-webhooks/job-patch/job-createSecret.yaml
  apiVersion: batch/v1
  kind: Job
  metadata:
    name: ingress-nginx-admission-create
    namespace: flux-system
    annotations:
      "helm.sh/hook": pre-install,pre-upgrade
      "helm.sh/hook-delete-policy": before-hook-creation,hook-succeeded
      config.kubernetes.io/index: '16'
      internal.config.kubernetes.io/index: '16'
    labels:
<<<<<<< HEAD
      helm.sh/chart: ingress-nginx-4.14.1
      app.kubernetes.io/name: ingress-nginx
      app.kubernetes.io/instance: ingress-nginx
      app.kubernetes.io/version: "1.14.1"
=======
      helm.sh/chart: ingress-nginx-4.13.3
      app.kubernetes.io/name: ingress-nginx
      app.kubernetes.io/instance: ingress-nginx
      app.kubernetes.io/version: "1.13.3"
>>>>>>> dd65bb00
      app.kubernetes.io/part-of: ingress-nginx
      app.kubernetes.io/managed-by: Helm
      app.kubernetes.io/component: admission-webhook
  spec:
    ttlSecondsAfterFinished: 0
    template:
      metadata:
        name: ingress-nginx-admission-create
        labels:
<<<<<<< HEAD
          helm.sh/chart: ingress-nginx-4.14.1
          app.kubernetes.io/name: ingress-nginx
          app.kubernetes.io/instance: ingress-nginx
          app.kubernetes.io/version: "1.14.1"
=======
          helm.sh/chart: ingress-nginx-4.13.3
          app.kubernetes.io/name: ingress-nginx
          app.kubernetes.io/instance: ingress-nginx
          app.kubernetes.io/version: "1.13.3"
>>>>>>> dd65bb00
          app.kubernetes.io/part-of: ingress-nginx
          app.kubernetes.io/managed-by: Helm
          app.kubernetes.io/component: admission-webhook
      spec:
        containers:
        - name: create
<<<<<<< HEAD
          image: registry.k8s.io/ingress-nginx/kube-webhook-certgen:v1.6.5@sha256:03a00eb0e255e8a25fa49926c24cde0f7e12e8d072c445cdf5136ec78b546285
=======
          image: registry.k8s.io/ingress-nginx/kube-webhook-certgen:v1.6.3@sha256:3d671cf20a35cd94efc5dcd484970779eb21e7938c98fbc3673693b8a117cf39
>>>>>>> dd65bb00
          imagePullPolicy: IfNotPresent
          args:
          - create
          - --host=ingress-nginx-controller-admission,ingress-nginx-controller-admission.$(POD_NAMESPACE).svc
          - --namespace=$(POD_NAMESPACE)
          - --secret-name=ingress-nginx-admission
          env:
          - name: POD_NAMESPACE
            valueFrom:
              fieldRef:
                fieldPath: metadata.namespace
          securityContext:
            allowPrivilegeEscalation: false
            capabilities:
              drop:
              - ALL
            readOnlyRootFilesystem: true
            runAsGroup: 65532
            runAsNonRoot: true
            runAsUser: 65532
            seccompProfile:
              type: RuntimeDefault
        restartPolicy: OnFailure
        serviceAccountName: ingress-nginx-admission
        automountServiceAccountToken: true
        nodeSelector:
          kubernetes.io/os: linux
  ---
  # Source: ingress-nginx/templates/admission-webhooks/job-patch/job-patchWebhook.yaml
  apiVersion: batch/v1
  kind: Job
  metadata:
    name: ingress-nginx-admission-patch
    namespace: flux-system
    annotations:
      "helm.sh/hook": post-install,post-upgrade
      "helm.sh/hook-delete-policy": before-hook-creation,hook-succeeded
      config.kubernetes.io/index: '17'
      internal.config.kubernetes.io/index: '17'
    labels:
<<<<<<< HEAD
      helm.sh/chart: ingress-nginx-4.14.1
      app.kubernetes.io/name: ingress-nginx
      app.kubernetes.io/instance: ingress-nginx
      app.kubernetes.io/version: "1.14.1"
=======
      helm.sh/chart: ingress-nginx-4.13.3
      app.kubernetes.io/name: ingress-nginx
      app.kubernetes.io/instance: ingress-nginx
      app.kubernetes.io/version: "1.13.3"
>>>>>>> dd65bb00
      app.kubernetes.io/part-of: ingress-nginx
      app.kubernetes.io/managed-by: Helm
      app.kubernetes.io/component: admission-webhook
  spec:
    ttlSecondsAfterFinished: 0
    template:
      metadata:
        name: ingress-nginx-admission-patch
        labels:
<<<<<<< HEAD
          helm.sh/chart: ingress-nginx-4.14.1
          app.kubernetes.io/name: ingress-nginx
          app.kubernetes.io/instance: ingress-nginx
          app.kubernetes.io/version: "1.14.1"
=======
          helm.sh/chart: ingress-nginx-4.13.3
          app.kubernetes.io/name: ingress-nginx
          app.kubernetes.io/instance: ingress-nginx
          app.kubernetes.io/version: "1.13.3"
>>>>>>> dd65bb00
          app.kubernetes.io/part-of: ingress-nginx
          app.kubernetes.io/managed-by: Helm
          app.kubernetes.io/component: admission-webhook
      spec:
        containers:
        - name: patch
<<<<<<< HEAD
          image: registry.k8s.io/ingress-nginx/kube-webhook-certgen:v1.6.5@sha256:03a00eb0e255e8a25fa49926c24cde0f7e12e8d072c445cdf5136ec78b546285
=======
          image: registry.k8s.io/ingress-nginx/kube-webhook-certgen:v1.6.3@sha256:3d671cf20a35cd94efc5dcd484970779eb21e7938c98fbc3673693b8a117cf39
>>>>>>> dd65bb00
          imagePullPolicy: IfNotPresent
          args:
          - patch
          - --webhook-name=ingress-nginx-admission
          - --namespace=$(POD_NAMESPACE)
          - --patch-mutating=false
          - --secret-name=ingress-nginx-admission
          - --patch-failure-policy=Fail
          env:
          - name: POD_NAMESPACE
            valueFrom:
              fieldRef:
                fieldPath: metadata.namespace
          securityContext:
            allowPrivilegeEscalation: false
            capabilities:
              drop:
              - ALL
            readOnlyRootFilesystem: true
            runAsGroup: 65532
            runAsNonRoot: true
            runAsUser: 65532
            seccompProfile:
              type: RuntimeDefault
        restartPolicy: OnFailure
        serviceAccountName: ingress-nginx-admission
        automountServiceAccountToken: true
        nodeSelector:
          kubernetes.io/os: linux
  
  
  '''
# ---
# name: test_build_hr[build-hr-single-cluster8]
  '''
  ---
  # Source: podinfo/templates/redis/config.yaml
  apiVersion: v1
  kind: ConfigMap
  metadata:
    name: podinfo-redis
    annotations:
      config.kubernetes.io/index: '0'
      internal.config.kubernetes.io/index: '0'
  data:
    redis.conf: |
      maxmemory 64mb
      maxmemory-policy allkeys-lru
      save ""
      appendonly no
  ---
  # Source: podinfo/templates/redis/service.yaml
  apiVersion: v1
  kind: Service
  metadata:
    name: podinfo-redis
    labels:
      app: podinfo-redis
    annotations:
      config.kubernetes.io/index: '1'
      internal.config.kubernetes.io/index: '1'
  spec:
    type: ClusterIP
    selector:
      app: podinfo-redis
    ports:
    - name: redis
      port: 6379
      protocol: TCP
      targetPort: redis
  ---
  # Source: podinfo/templates/service.yaml
  apiVersion: v1
  kind: Service
  metadata:
    name: podinfo
    labels:
      helm.sh/chart: podinfo-6.5.4
      app.kubernetes.io/name: podinfo
      app.kubernetes.io/version: "6.5.4"
      app.kubernetes.io/managed-by: Helm
    annotations:
      app.kubernetes.io/name=[backend]: ..PLACEHOLDER_escape-special-chars-path..
      config.kubernetes.io/index: '2'
      internal.config.kubernetes.io/index: '2'
  spec:
    type: ClusterIP
    ports:
    - port: 9898
      targetPort: http
      protocol: TCP
      name: http
    - port: 9999
      targetPort: grpc
      protocol: TCP
      name: grpc
    selector:
      app.kubernetes.io/name: podinfo
  ---
  # Source: podinfo/templates/deployment.yaml
  apiVersion: apps/v1
  kind: Deployment
  metadata:
    name: podinfo
    labels:
      helm.sh/chart: podinfo-6.5.4
      app.kubernetes.io/name: podinfo
      app.kubernetes.io/version: "6.5.4"
      app.kubernetes.io/managed-by: Helm
    annotations:
      config.kubernetes.io/index: '3'
      internal.config.kubernetes.io/index: '3'
  spec:
    replicas: 1
    strategy:
      type: RollingUpdate
      rollingUpdate:
        maxUnavailable: 1
    selector:
      matchLabels:
        app.kubernetes.io/name: podinfo
    template:
      metadata:
        labels:
          app.kubernetes.io/name: podinfo
        annotations:
          prometheus.io/scrape: "true"
          prometheus.io/port: "9898"
      spec:
        terminationGracePeriodSeconds: 30
        containers:
        - name: podinfo
          image: "ghcr.io/stefanprodan/podinfo:6.5.4"
          imagePullPolicy: IfNotPresent
          command:
          - ./podinfo
          - --port=9898
          - --cert-path=/data/cert
          - --port-metrics=9797
          - --grpc-port=9999
          - --grpc-service-name=podinfo
          - --cache-server=tcp://podinfo-redis:6379
          - --level=info
          - --random-delay=false
          - --random-error=false
          env:
          - name: PODINFO_UI_COLOR
            value: "#34577c"
          ports:
          - name: http
            containerPort: 9898
            protocol: TCP
          - name: http-metrics
            containerPort: 9797
            protocol: TCP
          - name: grpc
            containerPort: 9999
            protocol: TCP
          livenessProbe:
            exec:
              command:
              - podcli
              - check
              - http
              - localhost:9898/healthz
            initialDelaySeconds: 1
            timeoutSeconds: 5
            failureThreshold: 3
            successThreshold: 1
            periodSeconds: 10
          readinessProbe:
            exec:
              command:
              - podcli
              - check
              - http
              - localhost:9898/readyz
            initialDelaySeconds: 1
            timeoutSeconds: 5
            failureThreshold: 3
            successThreshold: 1
            periodSeconds: 10
          volumeMounts:
          - name: data
            mountPath: /data
          resources:
            limits: null
            requests:
              cpu: 1m
              memory: 16Mi
        volumes:
        - name: data
          emptyDir: {}
  ---
  # Source: podinfo/templates/redis/deployment.yaml
  apiVersion: apps/v1
  kind: Deployment
  metadata:
    name: podinfo-redis
    labels:
      app: podinfo-redis
    annotations:
      config.kubernetes.io/index: '4'
      internal.config.kubernetes.io/index: '4'
  spec:
    strategy:
      type: Recreate
    selector:
      matchLabels:
        app: podinfo-redis
    template:
      metadata:
        labels:
          app: podinfo-redis
        annotations:
          checksum/config: "34c601c9d39797bbf53d1c7a278976609301f637ec11dc0253563729dfad4f8e"
      spec:
        containers:
        - name: redis
          image: "public.ecr.aws/docker/library/redis:7.0.6"
          imagePullPolicy: IfNotPresent
          command:
          - redis-server
          - "/redis-master/redis.conf"
          ports:
          - name: redis
            containerPort: 6379
            protocol: TCP
          livenessProbe:
            tcpSocket:
              port: redis
            initialDelaySeconds: 5
            timeoutSeconds: 5
          readinessProbe:
            exec:
              command:
              - redis-cli
              - ping
            initialDelaySeconds: 5
            timeoutSeconds: 5
          resources:
            limits:
              cpu: 1000m
              memory: 128Mi
            requests:
              cpu: 100m
              memory: 32Mi
          volumeMounts:
          - mountPath: /var/lib/redis
            name: data
          - mountPath: /redis-master
            name: config
        volumes:
        - name: data
          emptyDir: {}
        - name: config
          configMap:
            name: podinfo-redis
            items:
            - key: redis.conf
              path: redis.conf
  ---
  # Source: podinfo/templates/ingress.yaml
  apiVersion: networking.k8s.io/v1
  kind: Ingress
  metadata:
    name: podinfo
    labels:
      helm.sh/chart: podinfo-6.5.4
      app.kubernetes.io/name: podinfo
      app.kubernetes.io/version: "6.5.4"
      app.kubernetes.io/managed-by: Helm
    annotations:
      azure.workload.identity/client-id: ..PLACEHOLDER_dot-notated-target-path..
      config.kubernetes.io/index: '5'
      internal.config.kubernetes.io/index: '5'
  spec:
    ingressClassName: nginx
    rules:
    - host: "podinfo.production"
      http:
        paths:
        - path: /
          pathType: ImplementationSpecific
          backend:
            service:
              name: podinfo
              port:
                number: 9898
  
  
  '''
# ---
# name: test_build_hr[build-hr-single-cluster9]
  '''
  ---
  # Source: podinfo/templates/service.yaml
  apiVersion: v1
  kind: Service
  metadata:
    name: podinfo
    labels:
      helm.sh/chart: podinfo-6.7.1
      app.kubernetes.io/name: podinfo
      app.kubernetes.io/version: "6.7.1"
      app.kubernetes.io/managed-by: Helm
    annotations:
      config.kubernetes.io/index: '0'
      internal.config.kubernetes.io/index: '0'
  spec:
    type: ClusterIP
    ports:
    - port: 9898
      targetPort: http
      protocol: TCP
      name: http
    - port: 9999
      targetPort: grpc
      protocol: TCP
      name: grpc
    selector:
      app.kubernetes.io/name: podinfo
  ---
  # Source: podinfo/templates/deployment.yaml
  apiVersion: apps/v1
  kind: Deployment
  metadata:
    name: podinfo
    labels:
      helm.sh/chart: podinfo-6.7.1
      app.kubernetes.io/name: podinfo
      app.kubernetes.io/version: "6.7.1"
      app.kubernetes.io/managed-by: Helm
    annotations:
      config.kubernetes.io/index: '1'
      internal.config.kubernetes.io/index: '1'
  spec:
    replicas: 2
    strategy:
      type: RollingUpdate
      rollingUpdate:
        maxUnavailable: 1
    selector:
      matchLabels:
        app.kubernetes.io/name: podinfo
    template:
      metadata:
        labels:
          app.kubernetes.io/name: podinfo
        annotations:
          prometheus.io/scrape: "true"
          prometheus.io/port: "9898"
      spec:
        terminationGracePeriodSeconds: 30
        containers:
        - name: podinfo
          image: "ghcr.io/stefanprodan/podinfo:6.7.1"
          imagePullPolicy: IfNotPresent
          command:
          - ./podinfo
          - --port=9898
          - --cert-path=/data/cert
          - --port-metrics=9797
          - --grpc-port=9999
          - --grpc-service-name=podinfo
          - --level=info
          - --random-delay=false
          - --random-error=false
          env:
          - name: PODINFO_UI_COLOR
            value: "#34577c"
          ports:
          - name: http
            containerPort: 9898
            protocol: TCP
          - name: http-metrics
            containerPort: 9797
            protocol: TCP
          - name: grpc
            containerPort: 9999
            protocol: TCP
          livenessProbe:
            exec:
              command:
              - podcli
              - check
              - http
              - localhost:9898/healthz
            initialDelaySeconds: 1
            timeoutSeconds: 5
            failureThreshold: 3
            successThreshold: 1
            periodSeconds: 10
          readinessProbe:
            exec:
              command:
              - podcli
              - check
              - http
              - localhost:9898/readyz
            initialDelaySeconds: 1
            timeoutSeconds: 5
            failureThreshold: 3
            successThreshold: 1
            periodSeconds: 10
          volumeMounts:
          - name: data
            mountPath: /data
          resources:
            limits: null
            requests:
              cpu: 1m
              memory: 16Mi
        volumes:
        - name: data
          emptyDir: {}
  
  
  '''
# ---
# name: test_build_hr[build-hr-single]
  '''
  ---
  # Source: weave-gitops/templates/network-policy.yaml
  apiVersion: networking.k8s.io/v1
  kind: NetworkPolicy
  metadata:
    name: allow-dashboard-ingress
    namespace: weave
    annotations:
      config.kubernetes.io/index: '0'
      internal.config.kubernetes.io/index: '0'
  spec:
    podSelector:
      matchLabels:
        app.kubernetes.io/name: weave-gitops
        app.kubernetes.io/instance: weave-gitops
    ingress:
    - ports:
      - port: 9001
        protocol: TCP
    policyTypes:
    - Ingress
  ---
  # Source: weave-gitops/templates/network-policy.yaml
  apiVersion: networking.k8s.io/v1
  kind: NetworkPolicy
  metadata:
    name: allow-dashboard-egress
    annotations:
      config.kubernetes.io/index: '1'
      internal.config.kubernetes.io/index: '1'
  spec:
    podSelector:
      matchLabels:
        app.kubernetes.io/name: weave-gitops
        app.kubernetes.io/instance: weave-gitops
    egress:
    - {}
    policyTypes:
    - Egress
  ---
  # Source: weave-gitops/templates/serviceaccount.yaml
  apiVersion: v1
  kind: ServiceAccount
  metadata:
    name: weave-gitops
    namespace: weave
    labels:
      helm.sh/chart: weave-gitops-4.0.36
      app.kubernetes.io/name: weave-gitops
      app.kubernetes.io/instance: weave-gitops
      app.kubernetes.io/version: "v0.38.0"
      app.kubernetes.io/managed-by: Helm
    annotations:
      config.kubernetes.io/index: '2'
      internal.config.kubernetes.io/index: '2'
  ---
  # Source: weave-gitops/templates/role.yaml
  apiVersion: rbac.authorization.k8s.io/v1
  kind: ClusterRole
  metadata:
    name: weave-gitops
    annotations:
      config.kubernetes.io/index: '3'
      internal.config.kubernetes.io/index: '3'
  rules:
  # impersonation rules for ui calls
  - apiGroups: [""]
    resources: ["users", "groups"]
    verbs: ["impersonate"]
  # Access to enterprise entitlement
  - apiGroups: [""]
    resources: ["secrets"]
    verbs: ["get", "list"]
    # or should return the first non-falsy result
    resourceNames: ["cluster-user-auth", "oidc-auth"]
  # The service account needs to read namespaces to know where it can query
  - apiGroups: [""]
    resources: ["namespaces"]
    verbs: ["get", "list", "watch"]
  # The service account needs to list custom resources to query if given feature
  # is available or not.
  - apiGroups: ["apiextensions.k8s.io"]
    resources: ["customresourcedefinitions"]
    verbs: ["list"]
  ---
  # Source: weave-gitops/templates/rolebinding.yaml
  apiVersion: rbac.authorization.k8s.io/v1
  kind: ClusterRoleBinding
  metadata:
    name: weave-gitops
    labels:
      helm.sh/chart: weave-gitops-4.0.36
      app.kubernetes.io/name: weave-gitops
      app.kubernetes.io/instance: weave-gitops
      app.kubernetes.io/version: "v0.38.0"
      app.kubernetes.io/managed-by: Helm
    annotations:
      config.kubernetes.io/index: '4'
      internal.config.kubernetes.io/index: '4'
  subjects:
  - kind: ServiceAccount
    name: weave-gitops
    namespace: weave
  roleRef:
    kind: ClusterRole
    name: weave-gitops
    apiGroup: rbac.authorization.k8s.io
  ---
  # Source: weave-gitops/templates/service.yaml
  apiVersion: v1
  kind: Service
  metadata:
    name: weave-gitops
    namespace: weave
    labels:
      helm.sh/chart: weave-gitops-4.0.36
      app.kubernetes.io/name: weave-gitops
      app.kubernetes.io/instance: weave-gitops
      app.kubernetes.io/version: "v0.38.0"
      app.kubernetes.io/managed-by: Helm
    annotations:
      config.kubernetes.io/index: '5'
      internal.config.kubernetes.io/index: '5'
  spec:
    type: ClusterIP
    ports:
    - port: 9001
      targetPort: http
      protocol: TCP
      name: http
    selector:
      app.kubernetes.io/name: weave-gitops
      app.kubernetes.io/instance: weave-gitops
  ---
  # Source: weave-gitops/templates/deployment.yaml
  apiVersion: apps/v1
  kind: Deployment
  metadata:
    name: weave-gitops
    namespace: weave
    labels:
      helm.sh/chart: weave-gitops-4.0.36
      app.kubernetes.io/name: weave-gitops
      app.kubernetes.io/instance: weave-gitops
      app.kubernetes.io/version: "v0.38.0"
      app.kubernetes.io/managed-by: Helm
      app.kubernetes.io/part-of: weave-gitops
      weave.works/app: weave-gitops-oss
    annotations:
      config.kubernetes.io/index: '6'
      internal.config.kubernetes.io/index: '6'
  spec:
    replicas: 1
    selector:
      matchLabels:
        app.kubernetes.io/name: weave-gitops
        app.kubernetes.io/instance: weave-gitops
    template:
      metadata:
        labels:
          app.kubernetes.io/name: weave-gitops
          app.kubernetes.io/instance: weave-gitops
          app.kubernetes.io/part-of: weave-gitops
          weave.works/app: weave-gitops-oss
      spec:
        serviceAccountName: weave-gitops
        containers:
        - name: weave-gitops
          securityContext:
            allowPrivilegeEscalation: false
            capabilities:
              drop:
              - ALL
            readOnlyRootFilesystem: true
            runAsNonRoot: true
            runAsUser: 1000
            seccompProfile:
              type: RuntimeDefault
          image: "ghcr.io/weaveworks/wego-app:v0.38.0"
          imagePullPolicy: IfNotPresent
          args:
          - "--log-level"
          - "info"
          - "--insecure"
          ports:
          - name: http
            containerPort: 9001
            protocol: TCP
          livenessProbe:
            httpGet:
              path: /
              port: http
          readinessProbe:
            httpGet:
              path: /
              port: http
          env:
          - name: WEAVE_GITOPS_FEATURE_TENANCY
            value: "true"
          - name: WEAVE_GITOPS_FEATURE_CLUSTER
            value: "false"
          - name: WEAVE_GITOPS_FEATURE_GITOPS_RUNTIME
            value: "false"
          resources: {}
  
  
  '''
# ---
# name: test_build_hr[build-hr]
  '''
  ---
  # Source: weave-gitops/templates/network-policy.yaml
  apiVersion: networking.k8s.io/v1
  kind: NetworkPolicy
  metadata:
    name: allow-dashboard-ingress
    namespace: weave
    annotations:
      config.kubernetes.io/index: '0'
      internal.config.kubernetes.io/index: '0'
  spec:
    podSelector:
      matchLabels:
        app.kubernetes.io/name: weave-gitops
        app.kubernetes.io/instance: weave-gitops
    ingress:
    - ports:
      - port: 9001
        protocol: TCP
    policyTypes:
    - Ingress
  ---
  # Source: weave-gitops/templates/network-policy.yaml
  apiVersion: networking.k8s.io/v1
  kind: NetworkPolicy
  metadata:
    name: allow-dashboard-egress
    annotations:
      config.kubernetes.io/index: '1'
      internal.config.kubernetes.io/index: '1'
  spec:
    podSelector:
      matchLabels:
        app.kubernetes.io/name: weave-gitops
        app.kubernetes.io/instance: weave-gitops
    egress:
    - {}
    policyTypes:
    - Egress
  ---
  # Source: weave-gitops/templates/serviceaccount.yaml
  apiVersion: v1
  kind: ServiceAccount
  metadata:
    name: weave-gitops
    namespace: weave
    labels:
      helm.sh/chart: weave-gitops-4.0.36
      app.kubernetes.io/name: weave-gitops
      app.kubernetes.io/instance: weave-gitops
      app.kubernetes.io/version: "v0.38.0"
      app.kubernetes.io/managed-by: Helm
    annotations:
      config.kubernetes.io/index: '2'
      internal.config.kubernetes.io/index: '2'
  ---
  # Source: weave-gitops/templates/role.yaml
  apiVersion: rbac.authorization.k8s.io/v1
  kind: ClusterRole
  metadata:
    name: weave-gitops
    annotations:
      config.kubernetes.io/index: '3'
      internal.config.kubernetes.io/index: '3'
  rules:
  # impersonation rules for ui calls
  - apiGroups: [""]
    resources: ["users", "groups"]
    verbs: ["impersonate"]
  # Access to enterprise entitlement
  - apiGroups: [""]
    resources: ["secrets"]
    verbs: ["get", "list"]
    # or should return the first non-falsy result
    resourceNames: ["cluster-user-auth", "oidc-auth"]
  # The service account needs to read namespaces to know where it can query
  - apiGroups: [""]
    resources: ["namespaces"]
    verbs: ["get", "list", "watch"]
  # The service account needs to list custom resources to query if given feature
  # is available or not.
  - apiGroups: ["apiextensions.k8s.io"]
    resources: ["customresourcedefinitions"]
    verbs: ["list"]
  ---
  # Source: weave-gitops/templates/rolebinding.yaml
  apiVersion: rbac.authorization.k8s.io/v1
  kind: ClusterRoleBinding
  metadata:
    name: weave-gitops
    labels:
      helm.sh/chart: weave-gitops-4.0.36
      app.kubernetes.io/name: weave-gitops
      app.kubernetes.io/instance: weave-gitops
      app.kubernetes.io/version: "v0.38.0"
      app.kubernetes.io/managed-by: Helm
    annotations:
      config.kubernetes.io/index: '4'
      internal.config.kubernetes.io/index: '4'
  subjects:
  - kind: ServiceAccount
    name: weave-gitops
    namespace: weave
  roleRef:
    kind: ClusterRole
    name: weave-gitops
    apiGroup: rbac.authorization.k8s.io
  ---
  # Source: weave-gitops/templates/service.yaml
  apiVersion: v1
  kind: Service
  metadata:
    name: weave-gitops
    namespace: weave
    labels:
      helm.sh/chart: weave-gitops-4.0.36
      app.kubernetes.io/name: weave-gitops
      app.kubernetes.io/instance: weave-gitops
      app.kubernetes.io/version: "v0.38.0"
      app.kubernetes.io/managed-by: Helm
    annotations:
      config.kubernetes.io/index: '5'
      internal.config.kubernetes.io/index: '5'
  spec:
    type: ClusterIP
    ports:
    - port: 9001
      targetPort: http
      protocol: TCP
      name: http
    selector:
      app.kubernetes.io/name: weave-gitops
      app.kubernetes.io/instance: weave-gitops
  ---
  # Source: weave-gitops/templates/deployment.yaml
  apiVersion: apps/v1
  kind: Deployment
  metadata:
    name: weave-gitops
    namespace: weave
    labels:
      helm.sh/chart: weave-gitops-4.0.36
      app.kubernetes.io/name: weave-gitops
      app.kubernetes.io/instance: weave-gitops
      app.kubernetes.io/version: "v0.38.0"
      app.kubernetes.io/managed-by: Helm
      app.kubernetes.io/part-of: weave-gitops
      weave.works/app: weave-gitops-oss
    annotations:
      config.kubernetes.io/index: '6'
      internal.config.kubernetes.io/index: '6'
  spec:
    replicas: 1
    selector:
      matchLabels:
        app.kubernetes.io/name: weave-gitops
        app.kubernetes.io/instance: weave-gitops
    template:
      metadata:
        labels:
          app.kubernetes.io/name: weave-gitops
          app.kubernetes.io/instance: weave-gitops
          app.kubernetes.io/part-of: weave-gitops
          weave.works/app: weave-gitops-oss
      spec:
        serviceAccountName: weave-gitops
        containers:
        - name: weave-gitops
          securityContext:
            allowPrivilegeEscalation: false
            capabilities:
              drop:
              - ALL
            readOnlyRootFilesystem: true
            runAsNonRoot: true
            runAsUser: 1000
            seccompProfile:
              type: RuntimeDefault
          image: "ghcr.io/weaveworks/wego-app:v0.38.0"
          imagePullPolicy: IfNotPresent
          args:
          - "--log-level"
          - "info"
          - "--insecure"
          ports:
          - name: http
            containerPort: 9001
            protocol: TCP
          livenessProbe:
            httpGet:
              path: /
              port: http
          readinessProbe:
            httpGet:
              path: /
              port: http
          env:
          - name: WEAVE_GITOPS_FEATURE_TENANCY
            value: "true"
          - name: WEAVE_GITOPS_FEATURE_CLUSTER
            value: "false"
          - name: WEAVE_GITOPS_FEATURE_GITOPS_RUNTIME
            value: "false"
          resources: {}
  
  
  '''
# ---
# name: test_build_hr_new[build-hr-single-cluster7]
  '''
  ---
  apiVersion: v1
  kind: ServiceAccount
  metadata:
    labels:
<<<<<<< HEAD
      helm.sh/chart: ingress-nginx-4.14.1
      app.kubernetes.io/name: ingress-nginx
      app.kubernetes.io/instance: ingress-nginx
      app.kubernetes.io/version: 1.14.1
=======
      helm.sh/chart: ingress-nginx-4.13.3
      app.kubernetes.io/name: ingress-nginx
      app.kubernetes.io/instance: ingress-nginx
      app.kubernetes.io/version: 1.13.3
>>>>>>> dd65bb00
      app.kubernetes.io/part-of: ingress-nginx
      app.kubernetes.io/managed-by: Helm
      app.kubernetes.io/component: controller
    name: ingress-nginx
    namespace: flux-system
  automountServiceAccountToken: true
  ---
  apiVersion: v1
  kind: ConfigMap
  metadata:
    labels:
<<<<<<< HEAD
      helm.sh/chart: ingress-nginx-4.14.1
      app.kubernetes.io/name: ingress-nginx
      app.kubernetes.io/instance: ingress-nginx
      app.kubernetes.io/version: 1.14.1
=======
      helm.sh/chart: ingress-nginx-4.13.3
      app.kubernetes.io/name: ingress-nginx
      app.kubernetes.io/instance: ingress-nginx
      app.kubernetes.io/version: 1.13.3
>>>>>>> dd65bb00
      app.kubernetes.io/part-of: ingress-nginx
      app.kubernetes.io/managed-by: Helm
      app.kubernetes.io/component: controller
    name: ingress-nginx-controller
    namespace: flux-system
  data: null
  ---
  apiVersion: rbac.authorization.k8s.io/v1
  kind: ClusterRole
  metadata:
    labels:
<<<<<<< HEAD
      helm.sh/chart: ingress-nginx-4.14.1
      app.kubernetes.io/name: ingress-nginx
      app.kubernetes.io/instance: ingress-nginx
      app.kubernetes.io/version: 1.14.1
=======
      helm.sh/chart: ingress-nginx-4.13.3
      app.kubernetes.io/name: ingress-nginx
      app.kubernetes.io/instance: ingress-nginx
      app.kubernetes.io/version: 1.13.3
>>>>>>> dd65bb00
      app.kubernetes.io/part-of: ingress-nginx
      app.kubernetes.io/managed-by: Helm
    name: ingress-nginx
  rules:
  - apiGroups:
    - ''
    resources:
    - configmaps
    - endpoints
    - nodes
    - pods
    - secrets
    - namespaces
    verbs:
    - list
    - watch
  - apiGroups:
    - coordination.k8s.io
    resources:
    - leases
    verbs:
    - list
    - watch
  - apiGroups:
    - ''
    resources:
    - nodes
    verbs:
    - get
  - apiGroups:
    - ''
    resources:
    - services
    verbs:
    - get
    - list
    - watch
  - apiGroups:
    - networking.k8s.io
    resources:
    - ingresses
    verbs:
    - get
    - list
    - watch
  - apiGroups:
    - ''
    resources:
    - events
    verbs:
    - create
    - patch
  - apiGroups:
    - networking.k8s.io
    resources:
    - ingresses/status
    verbs:
    - update
  - apiGroups:
    - networking.k8s.io
    resources:
    - ingressclasses
    verbs:
    - get
    - list
    - watch
  - apiGroups:
    - discovery.k8s.io
    resources:
    - endpointslices
    verbs:
    - list
    - watch
    - get
  ---
  apiVersion: rbac.authorization.k8s.io/v1
  kind: ClusterRoleBinding
  metadata:
    labels:
<<<<<<< HEAD
      helm.sh/chart: ingress-nginx-4.14.1
      app.kubernetes.io/name: ingress-nginx
      app.kubernetes.io/instance: ingress-nginx
      app.kubernetes.io/version: 1.14.1
=======
      helm.sh/chart: ingress-nginx-4.13.3
      app.kubernetes.io/name: ingress-nginx
      app.kubernetes.io/instance: ingress-nginx
      app.kubernetes.io/version: 1.13.3
>>>>>>> dd65bb00
      app.kubernetes.io/part-of: ingress-nginx
      app.kubernetes.io/managed-by: Helm
    name: ingress-nginx
  roleRef:
    apiGroup: rbac.authorization.k8s.io
    kind: ClusterRole
    name: ingress-nginx
  subjects:
  - kind: ServiceAccount
    name: ingress-nginx
    namespace: flux-system
  ---
  apiVersion: rbac.authorization.k8s.io/v1
  kind: Role
  metadata:
    labels:
<<<<<<< HEAD
      helm.sh/chart: ingress-nginx-4.14.1
      app.kubernetes.io/name: ingress-nginx
      app.kubernetes.io/instance: ingress-nginx
      app.kubernetes.io/version: 1.14.1
=======
      helm.sh/chart: ingress-nginx-4.13.3
      app.kubernetes.io/name: ingress-nginx
      app.kubernetes.io/instance: ingress-nginx
      app.kubernetes.io/version: 1.13.3
>>>>>>> dd65bb00
      app.kubernetes.io/part-of: ingress-nginx
      app.kubernetes.io/managed-by: Helm
      app.kubernetes.io/component: controller
    name: ingress-nginx
    namespace: flux-system
  rules:
  - apiGroups:
    - ''
    resources:
    - namespaces
    verbs:
    - get
  - apiGroups:
    - ''
    resources:
    - configmaps
    - pods
    - secrets
    - endpoints
    verbs:
    - get
    - list
    - watch
  - apiGroups:
    - ''
    resources:
    - services
    verbs:
    - get
    - list
    - watch
  - apiGroups:
    - networking.k8s.io
    resources:
    - ingresses
    verbs:
    - get
    - list
    - watch
  - apiGroups:
    - networking.k8s.io
    resources:
    - ingresses/status
    verbs:
    - update
  - apiGroups:
    - networking.k8s.io
    resources:
    - ingressclasses
    verbs:
    - get
    - list
    - watch
  - apiGroups:
    - coordination.k8s.io
    resources:
    - leases
    resourceNames:
    - ingress-nginx-leader
    verbs:
    - get
    - update
  - apiGroups:
    - coordination.k8s.io
    resources:
    - leases
    verbs:
    - create
  - apiGroups:
    - ''
    resources:
    - events
    verbs:
    - create
    - patch
  - apiGroups:
    - discovery.k8s.io
    resources:
    - endpointslices
    verbs:
    - list
    - watch
    - get
  ---
  apiVersion: rbac.authorization.k8s.io/v1
  kind: RoleBinding
  metadata:
    labels:
<<<<<<< HEAD
      helm.sh/chart: ingress-nginx-4.14.1
      app.kubernetes.io/name: ingress-nginx
      app.kubernetes.io/instance: ingress-nginx
      app.kubernetes.io/version: 1.14.1
=======
      helm.sh/chart: ingress-nginx-4.13.3
      app.kubernetes.io/name: ingress-nginx
      app.kubernetes.io/instance: ingress-nginx
      app.kubernetes.io/version: 1.13.3
>>>>>>> dd65bb00
      app.kubernetes.io/part-of: ingress-nginx
      app.kubernetes.io/managed-by: Helm
      app.kubernetes.io/component: controller
    name: ingress-nginx
    namespace: flux-system
  roleRef:
    apiGroup: rbac.authorization.k8s.io
    kind: Role
    name: ingress-nginx
  subjects:
  - kind: ServiceAccount
    name: ingress-nginx
    namespace: flux-system
  ---
  apiVersion: v1
  kind: Service
  metadata:
    labels:
<<<<<<< HEAD
      helm.sh/chart: ingress-nginx-4.14.1
      app.kubernetes.io/name: ingress-nginx
      app.kubernetes.io/instance: ingress-nginx
      app.kubernetes.io/version: 1.14.1
=======
      helm.sh/chart: ingress-nginx-4.13.3
      app.kubernetes.io/name: ingress-nginx
      app.kubernetes.io/instance: ingress-nginx
      app.kubernetes.io/version: 1.13.3
>>>>>>> dd65bb00
      app.kubernetes.io/part-of: ingress-nginx
      app.kubernetes.io/managed-by: Helm
      app.kubernetes.io/component: controller
    name: ingress-nginx-controller-admission
    namespace: flux-system
  spec:
    type: ClusterIP
    ports:
    - name: https-webhook
      port: 443
      targetPort: webhook
      appProtocol: https
    selector:
      app.kubernetes.io/name: ingress-nginx
      app.kubernetes.io/instance: ingress-nginx
      app.kubernetes.io/component: controller
  ---
  apiVersion: v1
  kind: Service
  metadata:
    labels:
<<<<<<< HEAD
      helm.sh/chart: ingress-nginx-4.14.1
      app.kubernetes.io/name: ingress-nginx
      app.kubernetes.io/instance: ingress-nginx
      app.kubernetes.io/version: 1.14.1
=======
      helm.sh/chart: ingress-nginx-4.13.3
      app.kubernetes.io/name: ingress-nginx
      app.kubernetes.io/instance: ingress-nginx
      app.kubernetes.io/version: 1.13.3
>>>>>>> dd65bb00
      app.kubernetes.io/part-of: ingress-nginx
      app.kubernetes.io/managed-by: Helm
      app.kubernetes.io/component: controller
    name: ingress-nginx-controller
    namespace: flux-system
  spec:
    type: LoadBalancer
    ipFamilyPolicy: SingleStack
    ipFamilies:
    - IPv4
    ports:
    - name: http
      port: 80
      protocol: TCP
      targetPort: http
      appProtocol: http
    - name: https
      port: 443
      protocol: TCP
      targetPort: https
      appProtocol: https
    selector:
      app.kubernetes.io/name: ingress-nginx
      app.kubernetes.io/instance: ingress-nginx
      app.kubernetes.io/component: controller
  ---
  apiVersion: apps/v1
  kind: Deployment
  metadata:
    labels:
<<<<<<< HEAD
      helm.sh/chart: ingress-nginx-4.14.1
      app.kubernetes.io/name: ingress-nginx
      app.kubernetes.io/instance: ingress-nginx
      app.kubernetes.io/version: 1.14.1
=======
      helm.sh/chart: ingress-nginx-4.13.3
      app.kubernetes.io/name: ingress-nginx
      app.kubernetes.io/instance: ingress-nginx
      app.kubernetes.io/version: 1.13.3
>>>>>>> dd65bb00
      app.kubernetes.io/part-of: ingress-nginx
      app.kubernetes.io/managed-by: Helm
      app.kubernetes.io/component: controller
    name: ingress-nginx-controller
    namespace: flux-system
  spec:
    selector:
      matchLabels:
        app.kubernetes.io/name: ingress-nginx
        app.kubernetes.io/instance: ingress-nginx
        app.kubernetes.io/component: controller
    replicas: 1
    revisionHistoryLimit: 10
    minReadySeconds: 0
    template:
      metadata:
        labels:
<<<<<<< HEAD
          helm.sh/chart: ingress-nginx-4.14.1
          app.kubernetes.io/name: ingress-nginx
          app.kubernetes.io/instance: ingress-nginx
          app.kubernetes.io/version: 1.14.1
=======
          helm.sh/chart: ingress-nginx-4.13.3
          app.kubernetes.io/name: ingress-nginx
          app.kubernetes.io/instance: ingress-nginx
          app.kubernetes.io/version: 1.13.3
>>>>>>> dd65bb00
          app.kubernetes.io/part-of: ingress-nginx
          app.kubernetes.io/managed-by: Helm
          app.kubernetes.io/component: controller
      spec:
        dnsPolicy: ClusterFirst
        containers:
        - name: controller
<<<<<<< HEAD
          image: registry.k8s.io/ingress-nginx/controller:v1.14.1@sha256:f95a79b85fb93ac3de752c71a5c27d5ceae10a18b61904dec224c1c6a4581e47
=======
          image: registry.k8s.io/ingress-nginx/controller:v1.13.3@sha256:1b044f6dcac3afbb59e05d98463f1dec6f3d3fb99940bc12ca5d80270358e3bd
>>>>>>> dd65bb00
          imagePullPolicy: IfNotPresent
          lifecycle:
            preStop:
              exec:
                command:
                - /wait-shutdown
          args:
          - /nginx-ingress-controller
          - --publish-service=$(POD_NAMESPACE)/ingress-nginx-controller
          - --election-id=ingress-nginx-leader
          - --controller-class=k8s.io/ingress-nginx
          - --ingress-class=nginx
          - --configmap=$(POD_NAMESPACE)/ingress-nginx-controller
          - --validating-webhook=:8443
          - --validating-webhook-certificate=/usr/local/certificates/cert
          - --validating-webhook-key=/usr/local/certificates/key
          securityContext:
            runAsNonRoot: true
            runAsUser: 101
            runAsGroup: 82
            allowPrivilegeEscalation: false
            seccompProfile:
              type: RuntimeDefault
            capabilities:
              drop:
              - ALL
              add:
              - NET_BIND_SERVICE
            readOnlyRootFilesystem: false
          env:
          - name: POD_NAME
            valueFrom:
              fieldRef:
                fieldPath: metadata.name
          - name: POD_NAMESPACE
            valueFrom:
              fieldRef:
                fieldPath: metadata.namespace
          - name: LD_PRELOAD
            value: /usr/local/lib/libmimalloc.so
          livenessProbe:
            failureThreshold: 5
            httpGet:
              path: /healthz
              port: 10254
              scheme: HTTP
            initialDelaySeconds: 10
            periodSeconds: 10
            successThreshold: 1
            timeoutSeconds: 1
          readinessProbe:
            failureThreshold: 3
            httpGet:
              path: /healthz
              port: 10254
              scheme: HTTP
            initialDelaySeconds: 10
            periodSeconds: 10
            successThreshold: 1
            timeoutSeconds: 1
          ports:
          - name: http
            containerPort: 80
            protocol: TCP
          - name: https
            containerPort: 443
            protocol: TCP
          - name: webhook
            containerPort: 8443
            protocol: TCP
          volumeMounts:
          - name: webhook-cert
            mountPath: /usr/local/certificates/
            readOnly: true
          resources:
            requests:
              cpu: 100m
              memory: 90Mi
        nodeSelector:
          kubernetes.io/os: linux
        serviceAccountName: ingress-nginx
        automountServiceAccountToken: true
        terminationGracePeriodSeconds: 300
        volumes:
        - name: webhook-cert
          secret:
            secretName: ingress-nginx-admission
  ---
  apiVersion: networking.k8s.io/v1
  kind: IngressClass
  metadata:
    labels:
<<<<<<< HEAD
      helm.sh/chart: ingress-nginx-4.14.1
      app.kubernetes.io/name: ingress-nginx
      app.kubernetes.io/instance: ingress-nginx
      app.kubernetes.io/version: 1.14.1
=======
      helm.sh/chart: ingress-nginx-4.13.3
      app.kubernetes.io/name: ingress-nginx
      app.kubernetes.io/instance: ingress-nginx
      app.kubernetes.io/version: 1.13.3
>>>>>>> dd65bb00
      app.kubernetes.io/part-of: ingress-nginx
      app.kubernetes.io/managed-by: Helm
      app.kubernetes.io/component: controller
    name: nginx
  spec:
    controller: k8s.io/ingress-nginx
  ---
  apiVersion: admissionregistration.k8s.io/v1
  kind: ValidatingWebhookConfiguration
  metadata:
    labels:
<<<<<<< HEAD
      helm.sh/chart: ingress-nginx-4.14.1
      app.kubernetes.io/name: ingress-nginx
      app.kubernetes.io/instance: ingress-nginx
      app.kubernetes.io/version: 1.14.1
=======
      helm.sh/chart: ingress-nginx-4.13.3
      app.kubernetes.io/name: ingress-nginx
      app.kubernetes.io/instance: ingress-nginx
      app.kubernetes.io/version: 1.13.3
>>>>>>> dd65bb00
      app.kubernetes.io/part-of: ingress-nginx
      app.kubernetes.io/managed-by: Helm
      app.kubernetes.io/component: admission-webhook
    name: ingress-nginx-admission
  webhooks:
  - name: validate.nginx.ingress.kubernetes.io
    matchPolicy: Equivalent
    rules:
    - apiGroups:
      - networking.k8s.io
      apiVersions:
      - v1
      operations:
      - CREATE
      - UPDATE
      resources:
      - ingresses
    failurePolicy: Fail
    sideEffects: None
    admissionReviewVersions:
    - v1
    clientConfig:
      service:
        name: ingress-nginx-controller-admission
        namespace: flux-system
        port: 443
        path: /networking/v1/ingresses
  ---
  apiVersion: v1
  kind: ServiceAccount
  metadata:
    name: ingress-nginx-admission
    namespace: flux-system
    annotations:
      helm.sh/hook: pre-install,pre-upgrade,post-install,post-upgrade
      helm.sh/hook-delete-policy: before-hook-creation,hook-succeeded
    labels:
<<<<<<< HEAD
      helm.sh/chart: ingress-nginx-4.14.1
      app.kubernetes.io/name: ingress-nginx
      app.kubernetes.io/instance: ingress-nginx
      app.kubernetes.io/version: 1.14.1
=======
      helm.sh/chart: ingress-nginx-4.13.3
      app.kubernetes.io/name: ingress-nginx
      app.kubernetes.io/instance: ingress-nginx
      app.kubernetes.io/version: 1.13.3
>>>>>>> dd65bb00
      app.kubernetes.io/part-of: ingress-nginx
      app.kubernetes.io/managed-by: Helm
      app.kubernetes.io/component: admission-webhook
  automountServiceAccountToken: true
  ---
  apiVersion: rbac.authorization.k8s.io/v1
  kind: ClusterRole
  metadata:
    name: ingress-nginx-admission
    annotations:
      helm.sh/hook: pre-install,pre-upgrade,post-install,post-upgrade
      helm.sh/hook-delete-policy: before-hook-creation,hook-succeeded
    labels:
<<<<<<< HEAD
      helm.sh/chart: ingress-nginx-4.14.1
      app.kubernetes.io/name: ingress-nginx
      app.kubernetes.io/instance: ingress-nginx
      app.kubernetes.io/version: 1.14.1
=======
      helm.sh/chart: ingress-nginx-4.13.3
      app.kubernetes.io/name: ingress-nginx
      app.kubernetes.io/instance: ingress-nginx
      app.kubernetes.io/version: 1.13.3
>>>>>>> dd65bb00
      app.kubernetes.io/part-of: ingress-nginx
      app.kubernetes.io/managed-by: Helm
      app.kubernetes.io/component: admission-webhook
  rules:
  - apiGroups:
    - admissionregistration.k8s.io
    resources:
    - validatingwebhookconfigurations
    verbs:
    - get
    - update
  ---
  apiVersion: rbac.authorization.k8s.io/v1
  kind: ClusterRoleBinding
  metadata:
    name: ingress-nginx-admission
    annotations:
      helm.sh/hook: pre-install,pre-upgrade,post-install,post-upgrade
      helm.sh/hook-delete-policy: before-hook-creation,hook-succeeded
    labels:
<<<<<<< HEAD
      helm.sh/chart: ingress-nginx-4.14.1
      app.kubernetes.io/name: ingress-nginx
      app.kubernetes.io/instance: ingress-nginx
      app.kubernetes.io/version: 1.14.1
=======
      helm.sh/chart: ingress-nginx-4.13.3
      app.kubernetes.io/name: ingress-nginx
      app.kubernetes.io/instance: ingress-nginx
      app.kubernetes.io/version: 1.13.3
>>>>>>> dd65bb00
      app.kubernetes.io/part-of: ingress-nginx
      app.kubernetes.io/managed-by: Helm
      app.kubernetes.io/component: admission-webhook
  roleRef:
    apiGroup: rbac.authorization.k8s.io
    kind: ClusterRole
    name: ingress-nginx-admission
  subjects:
  - kind: ServiceAccount
    name: ingress-nginx-admission
    namespace: flux-system
  ---
  apiVersion: rbac.authorization.k8s.io/v1
  kind: Role
  metadata:
    name: ingress-nginx-admission
    namespace: flux-system
    annotations:
      helm.sh/hook: pre-install,pre-upgrade,post-install,post-upgrade
      helm.sh/hook-delete-policy: before-hook-creation,hook-succeeded
    labels:
<<<<<<< HEAD
      helm.sh/chart: ingress-nginx-4.14.1
      app.kubernetes.io/name: ingress-nginx
      app.kubernetes.io/instance: ingress-nginx
      app.kubernetes.io/version: 1.14.1
=======
      helm.sh/chart: ingress-nginx-4.13.3
      app.kubernetes.io/name: ingress-nginx
      app.kubernetes.io/instance: ingress-nginx
      app.kubernetes.io/version: 1.13.3
>>>>>>> dd65bb00
      app.kubernetes.io/part-of: ingress-nginx
      app.kubernetes.io/managed-by: Helm
      app.kubernetes.io/component: admission-webhook
  rules:
  - apiGroups:
    - ''
    resources:
    - secrets
    verbs:
    - get
    - create
  ---
  apiVersion: rbac.authorization.k8s.io/v1
  kind: RoleBinding
  metadata:
    name: ingress-nginx-admission
    namespace: flux-system
    annotations:
      helm.sh/hook: pre-install,pre-upgrade,post-install,post-upgrade
      helm.sh/hook-delete-policy: before-hook-creation,hook-succeeded
    labels:
<<<<<<< HEAD
      helm.sh/chart: ingress-nginx-4.14.1
      app.kubernetes.io/name: ingress-nginx
      app.kubernetes.io/instance: ingress-nginx
      app.kubernetes.io/version: 1.14.1
=======
      helm.sh/chart: ingress-nginx-4.13.3
      app.kubernetes.io/name: ingress-nginx
      app.kubernetes.io/instance: ingress-nginx
      app.kubernetes.io/version: 1.13.3
>>>>>>> dd65bb00
      app.kubernetes.io/part-of: ingress-nginx
      app.kubernetes.io/managed-by: Helm
      app.kubernetes.io/component: admission-webhook
  roleRef:
    apiGroup: rbac.authorization.k8s.io
    kind: Role
    name: ingress-nginx-admission
  subjects:
  - kind: ServiceAccount
    name: ingress-nginx-admission
    namespace: flux-system
  ---
  apiVersion: batch/v1
  kind: Job
  metadata:
    name: ingress-nginx-admission-create
    namespace: flux-system
    annotations:
      helm.sh/hook: pre-install,pre-upgrade
      helm.sh/hook-delete-policy: before-hook-creation,hook-succeeded
    labels:
<<<<<<< HEAD
      helm.sh/chart: ingress-nginx-4.14.1
      app.kubernetes.io/name: ingress-nginx
      app.kubernetes.io/instance: ingress-nginx
      app.kubernetes.io/version: 1.14.1
=======
      helm.sh/chart: ingress-nginx-4.13.3
      app.kubernetes.io/name: ingress-nginx
      app.kubernetes.io/instance: ingress-nginx
      app.kubernetes.io/version: 1.13.3
>>>>>>> dd65bb00
      app.kubernetes.io/part-of: ingress-nginx
      app.kubernetes.io/managed-by: Helm
      app.kubernetes.io/component: admission-webhook
  spec:
    ttlSecondsAfterFinished: 0
    template:
      metadata:
        name: ingress-nginx-admission-create
        labels:
<<<<<<< HEAD
          helm.sh/chart: ingress-nginx-4.14.1
          app.kubernetes.io/name: ingress-nginx
          app.kubernetes.io/instance: ingress-nginx
          app.kubernetes.io/version: 1.14.1
=======
          helm.sh/chart: ingress-nginx-4.13.3
          app.kubernetes.io/name: ingress-nginx
          app.kubernetes.io/instance: ingress-nginx
          app.kubernetes.io/version: 1.13.3
>>>>>>> dd65bb00
          app.kubernetes.io/part-of: ingress-nginx
          app.kubernetes.io/managed-by: Helm
          app.kubernetes.io/component: admission-webhook
      spec:
        containers:
        - name: create
<<<<<<< HEAD
          image: registry.k8s.io/ingress-nginx/kube-webhook-certgen:v1.6.5@sha256:03a00eb0e255e8a25fa49926c24cde0f7e12e8d072c445cdf5136ec78b546285
=======
          image: registry.k8s.io/ingress-nginx/kube-webhook-certgen:v1.6.3@sha256:3d671cf20a35cd94efc5dcd484970779eb21e7938c98fbc3673693b8a117cf39
>>>>>>> dd65bb00
          imagePullPolicy: IfNotPresent
          args:
          - create
          - --host=ingress-nginx-controller-admission,ingress-nginx-controller-admission.$(POD_NAMESPACE).svc
          - --namespace=$(POD_NAMESPACE)
          - --secret-name=ingress-nginx-admission
          env:
          - name: POD_NAMESPACE
            valueFrom:
              fieldRef:
                fieldPath: metadata.namespace
          securityContext:
            allowPrivilegeEscalation: false
            capabilities:
              drop:
              - ALL
            readOnlyRootFilesystem: true
            runAsGroup: 65532
            runAsNonRoot: true
            runAsUser: 65532
            seccompProfile:
              type: RuntimeDefault
        restartPolicy: OnFailure
        serviceAccountName: ingress-nginx-admission
        automountServiceAccountToken: true
        nodeSelector:
          kubernetes.io/os: linux
  ---
  apiVersion: batch/v1
  kind: Job
  metadata:
    name: ingress-nginx-admission-patch
    namespace: flux-system
    annotations:
      helm.sh/hook: post-install,post-upgrade
      helm.sh/hook-delete-policy: before-hook-creation,hook-succeeded
    labels:
<<<<<<< HEAD
      helm.sh/chart: ingress-nginx-4.14.1
      app.kubernetes.io/name: ingress-nginx
      app.kubernetes.io/instance: ingress-nginx
      app.kubernetes.io/version: 1.14.1
=======
      helm.sh/chart: ingress-nginx-4.13.3
      app.kubernetes.io/name: ingress-nginx
      app.kubernetes.io/instance: ingress-nginx
      app.kubernetes.io/version: 1.13.3
>>>>>>> dd65bb00
      app.kubernetes.io/part-of: ingress-nginx
      app.kubernetes.io/managed-by: Helm
      app.kubernetes.io/component: admission-webhook
  spec:
    ttlSecondsAfterFinished: 0
    template:
      metadata:
        name: ingress-nginx-admission-patch
        labels:
<<<<<<< HEAD
          helm.sh/chart: ingress-nginx-4.14.1
          app.kubernetes.io/name: ingress-nginx
          app.kubernetes.io/instance: ingress-nginx
          app.kubernetes.io/version: 1.14.1
=======
          helm.sh/chart: ingress-nginx-4.13.3
          app.kubernetes.io/name: ingress-nginx
          app.kubernetes.io/instance: ingress-nginx
          app.kubernetes.io/version: 1.13.3
>>>>>>> dd65bb00
          app.kubernetes.io/part-of: ingress-nginx
          app.kubernetes.io/managed-by: Helm
          app.kubernetes.io/component: admission-webhook
      spec:
        containers:
        - name: patch
<<<<<<< HEAD
          image: registry.k8s.io/ingress-nginx/kube-webhook-certgen:v1.6.5@sha256:03a00eb0e255e8a25fa49926c24cde0f7e12e8d072c445cdf5136ec78b546285
=======
          image: registry.k8s.io/ingress-nginx/kube-webhook-certgen:v1.6.3@sha256:3d671cf20a35cd94efc5dcd484970779eb21e7938c98fbc3673693b8a117cf39
>>>>>>> dd65bb00
          imagePullPolicy: IfNotPresent
          args:
          - patch
          - --webhook-name=ingress-nginx-admission
          - --namespace=$(POD_NAMESPACE)
          - --patch-mutating=false
          - --secret-name=ingress-nginx-admission
          - --patch-failure-policy=Fail
          env:
          - name: POD_NAMESPACE
            valueFrom:
              fieldRef:
                fieldPath: metadata.namespace
          securityContext:
            allowPrivilegeEscalation: false
            capabilities:
              drop:
              - ALL
            readOnlyRootFilesystem: true
            runAsGroup: 65532
            runAsNonRoot: true
            runAsUser: 65532
            seccompProfile:
              type: RuntimeDefault
        restartPolicy: OnFailure
        serviceAccountName: ingress-nginx-admission
        automountServiceAccountToken: true
        nodeSelector:
          kubernetes.io/os: linux
  
  '''
# ---
# name: test_build_hr_new[build-hr-single-cluster8]
  '''
  ---
  apiVersion: v1
  kind: ConfigMap
  metadata:
    name: podinfo-redis
  data:
    redis.conf: |
      maxmemory 64mb
      maxmemory-policy allkeys-lru
      save ""
      appendonly no
  ---
  apiVersion: v1
  kind: Service
  metadata:
    name: podinfo-redis
    labels:
      app: podinfo-redis
  spec:
    type: ClusterIP
    selector:
      app: podinfo-redis
    ports:
    - name: redis
      port: 6379
      protocol: TCP
      targetPort: redis
  ---
  apiVersion: v1
  kind: Service
  metadata:
    name: podinfo
    labels:
      helm.sh/chart: podinfo-6.5.4
      app.kubernetes.io/name: podinfo
      app.kubernetes.io/version: 6.5.4
      app.kubernetes.io/managed-by: Helm
  spec:
    type: ClusterIP
    ports:
    - port: 9898
      targetPort: http
      protocol: TCP
      name: http
    - port: 9999
      targetPort: grpc
      protocol: TCP
      name: grpc
    selector:
      app.kubernetes.io/name: podinfo
  ---
  apiVersion: apps/v1
  kind: Deployment
  metadata:
    name: podinfo
    labels:
      helm.sh/chart: podinfo-6.5.4
      app.kubernetes.io/name: podinfo
      app.kubernetes.io/version: 6.5.4
      app.kubernetes.io/managed-by: Helm
  spec:
    replicas: 1
    strategy:
      type: RollingUpdate
      rollingUpdate:
        maxUnavailable: 1
    selector:
      matchLabels:
        app.kubernetes.io/name: podinfo
    template:
      metadata:
        labels:
          app.kubernetes.io/name: podinfo
        annotations:
          prometheus.io/scrape: 'true'
          prometheus.io/port: '9898'
      spec:
        terminationGracePeriodSeconds: 30
        containers:
        - name: podinfo
          image: ghcr.io/stefanprodan/podinfo:6.5.4
          imagePullPolicy: IfNotPresent
          command:
          - ./podinfo
          - --port=9898
          - --cert-path=/data/cert
          - --port-metrics=9797
          - --grpc-port=9999
          - --grpc-service-name=podinfo
          - --cache-server=tcp://podinfo-redis:6379
          - --level=info
          - --random-delay=false
          - --random-error=false
          env:
          - name: PODINFO_UI_COLOR
            value: '#34577c'
          ports:
          - name: http
            containerPort: 9898
            protocol: TCP
          - name: http-metrics
            containerPort: 9797
            protocol: TCP
          - name: grpc
            containerPort: 9999
            protocol: TCP
          livenessProbe:
            exec:
              command:
              - podcli
              - check
              - http
              - localhost:9898/healthz
            initialDelaySeconds: 1
            timeoutSeconds: 5
            failureThreshold: 3
            successThreshold: 1
            periodSeconds: 10
          readinessProbe:
            exec:
              command:
              - podcli
              - check
              - http
              - localhost:9898/readyz
            initialDelaySeconds: 1
            timeoutSeconds: 5
            failureThreshold: 3
            successThreshold: 1
            periodSeconds: 10
          volumeMounts:
          - name: data
            mountPath: /data
          resources:
            limits: null
            requests:
              cpu: 1m
              memory: 16Mi
        volumes:
        - name: data
          emptyDir: {}
  ---
  apiVersion: apps/v1
  kind: Deployment
  metadata:
    name: podinfo-redis
    labels:
      app: podinfo-redis
  spec:
    strategy:
      type: Recreate
    selector:
      matchLabels:
        app: podinfo-redis
    template:
      metadata:
        labels:
          app: podinfo-redis
        annotations:
          checksum/config: 34c601c9d39797bbf53d1c7a278976609301f637ec11dc0253563729dfad4f8e
      spec:
        containers:
        - name: redis
          image: redis:7.0.7
          imagePullPolicy: IfNotPresent
          command:
          - redis-server
          - /redis-master/redis.conf
          ports:
          - name: redis
            containerPort: 6379
            protocol: TCP
          livenessProbe:
            tcpSocket:
              port: redis
            initialDelaySeconds: 5
            timeoutSeconds: 5
          readinessProbe:
            exec:
              command:
              - redis-cli
              - ping
            initialDelaySeconds: 5
            timeoutSeconds: 5
          resources:
            limits:
              cpu: 1000m
              memory: 128Mi
            requests:
              cpu: 100m
              memory: 32Mi
          volumeMounts:
          - mountPath: /var/lib/redis
            name: data
          - mountPath: /redis-master
            name: config
        volumes:
        - name: data
          emptyDir: {}
        - name: config
          configMap:
            name: podinfo-redis
            items:
            - key: redis.conf
              path: redis.conf
  
  '''
# ---
# name: test_build_hr_new[build-hr-single-cluster9]
  '''
  ---
  apiVersion: v1
  kind: Service
  metadata:
    name: podinfo
    labels:
      helm.sh/chart: podinfo-6.7.1
      app.kubernetes.io/name: podinfo
      app.kubernetes.io/version: 6.7.1
      app.kubernetes.io/managed-by: Helm
  spec:
    type: ClusterIP
    ports:
    - port: 9898
      targetPort: http
      protocol: TCP
      name: http
    - port: 9999
      targetPort: grpc
      protocol: TCP
      name: grpc
    selector:
      app.kubernetes.io/name: podinfo
  ---
  apiVersion: apps/v1
  kind: Deployment
  metadata:
    name: podinfo
    labels:
      helm.sh/chart: podinfo-6.7.1
      app.kubernetes.io/name: podinfo
      app.kubernetes.io/version: 6.7.1
      app.kubernetes.io/managed-by: Helm
  spec:
    replicas: 2
    strategy:
      type: RollingUpdate
      rollingUpdate:
        maxUnavailable: 1
    selector:
      matchLabels:
        app.kubernetes.io/name: podinfo
    template:
      metadata:
        labels:
          app.kubernetes.io/name: podinfo
        annotations:
          prometheus.io/scrape: 'true'
          prometheus.io/port: '9898'
      spec:
        terminationGracePeriodSeconds: 30
        containers:
        - name: podinfo
          image: ghcr.io/stefanprodan/podinfo:6.7.1
          imagePullPolicy: IfNotPresent
          command:
          - ./podinfo
          - --port=9898
          - --cert-path=/data/cert
          - --port-metrics=9797
          - --grpc-port=9999
          - --grpc-service-name=podinfo
          - --level=info
          - --random-delay=false
          - --random-error=false
          env:
          - name: PODINFO_UI_COLOR
            value: '#34577c'
          ports:
          - name: http
            containerPort: 9898
            protocol: TCP
          - name: http-metrics
            containerPort: 9797
            protocol: TCP
          - name: grpc
            containerPort: 9999
            protocol: TCP
          livenessProbe:
            exec:
              command:
              - podcli
              - check
              - http
              - localhost:9898/healthz
            initialDelaySeconds: 1
            timeoutSeconds: 5
            failureThreshold: 3
            successThreshold: 1
            periodSeconds: 10
          readinessProbe:
            exec:
              command:
              - podcli
              - check
              - http
              - localhost:9898/readyz
            initialDelaySeconds: 1
            timeoutSeconds: 5
            failureThreshold: 3
            successThreshold: 1
            periodSeconds: 10
          volumeMounts:
          - name: data
            mountPath: /data
          resources:
            limits: null
            requests:
              cpu: 1m
              memory: 16Mi
        volumes:
        - name: data
          emptyDir: {}
  
  '''
# ---
# name: test_build_hr_new[build-hr-single]
  '''
  ---
  apiVersion: networking.k8s.io/v1
  kind: NetworkPolicy
  metadata:
    name: allow-dashboard-ingress
    namespace: weave
  spec:
    podSelector:
      matchLabels:
        app.kubernetes.io/name: weave-gitops
        app.kubernetes.io/instance: weave-gitops
    ingress:
    - ports:
      - port: 9001
        protocol: TCP
    policyTypes:
    - Ingress
  ---
  apiVersion: networking.k8s.io/v1
  kind: NetworkPolicy
  metadata:
    name: allow-dashboard-egress
  spec:
    podSelector:
      matchLabels:
        app.kubernetes.io/name: weave-gitops
        app.kubernetes.io/instance: weave-gitops
    egress:
    - {}
    policyTypes:
    - Egress
  ---
  apiVersion: v1
  kind: ServiceAccount
  metadata:
    name: weave-gitops
    namespace: weave
    labels:
      helm.sh/chart: weave-gitops-4.0.36
      app.kubernetes.io/name: weave-gitops
      app.kubernetes.io/instance: weave-gitops
      app.kubernetes.io/version: v0.38.0
      app.kubernetes.io/managed-by: Helm
  ---
  apiVersion: rbac.authorization.k8s.io/v1
  kind: ClusterRole
  metadata:
    name: weave-gitops
  rules:
  - apiGroups:
    - ''
    resources:
    - users
    - groups
    verbs:
    - impersonate
  - apiGroups:
    - ''
    resources:
    - secrets
    verbs:
    - get
    - list
    resourceNames:
    - cluster-user-auth
    - oidc-auth
  - apiGroups:
    - ''
    resources:
    - namespaces
    verbs:
    - get
    - list
    - watch
  - apiGroups:
    - apiextensions.k8s.io
    resources:
    - customresourcedefinitions
    verbs:
    - list
  ---
  apiVersion: rbac.authorization.k8s.io/v1
  kind: ClusterRoleBinding
  metadata:
    name: weave-gitops
    labels:
      helm.sh/chart: weave-gitops-4.0.36
      app.kubernetes.io/name: weave-gitops
      app.kubernetes.io/instance: weave-gitops
      app.kubernetes.io/version: v0.38.0
      app.kubernetes.io/managed-by: Helm
  subjects:
  - kind: ServiceAccount
    name: weave-gitops
    namespace: weave
  roleRef:
    kind: ClusterRole
    name: weave-gitops
    apiGroup: rbac.authorization.k8s.io
  ---
  apiVersion: v1
  kind: Service
  metadata:
    name: weave-gitops
    namespace: weave
    labels:
      helm.sh/chart: weave-gitops-4.0.36
      app.kubernetes.io/name: weave-gitops
      app.kubernetes.io/instance: weave-gitops
      app.kubernetes.io/version: v0.38.0
      app.kubernetes.io/managed-by: Helm
  spec:
    type: ClusterIP
    ports:
    - port: 9001
      targetPort: http
      protocol: TCP
      name: http
    selector:
      app.kubernetes.io/name: weave-gitops
      app.kubernetes.io/instance: weave-gitops
  ---
  apiVersion: apps/v1
  kind: Deployment
  metadata:
    name: weave-gitops
    namespace: weave
    labels:
      helm.sh/chart: weave-gitops-4.0.36
      app.kubernetes.io/name: weave-gitops
      app.kubernetes.io/instance: weave-gitops
      app.kubernetes.io/version: v0.38.0
      app.kubernetes.io/managed-by: Helm
      app.kubernetes.io/part-of: weave-gitops
      weave.works/app: weave-gitops-oss
  spec:
    replicas: 1
    selector:
      matchLabels:
        app.kubernetes.io/name: weave-gitops
        app.kubernetes.io/instance: weave-gitops
    template:
      metadata:
        labels:
          app.kubernetes.io/name: weave-gitops
          app.kubernetes.io/instance: weave-gitops
          app.kubernetes.io/part-of: weave-gitops
          weave.works/app: weave-gitops-oss
      spec:
        serviceAccountName: weave-gitops
        containers:
        - name: weave-gitops
          securityContext:
            allowPrivilegeEscalation: false
            capabilities:
              drop:
              - ALL
            readOnlyRootFilesystem: true
            runAsNonRoot: true
            runAsUser: 1000
            seccompProfile:
              type: RuntimeDefault
          image: ghcr.io/weaveworks/wego-app:v0.38.0
          imagePullPolicy: IfNotPresent
          args:
          - --log-level
          - info
          - --insecure
          ports:
          - name: http
            containerPort: 9001
            protocol: TCP
          livenessProbe:
            httpGet:
              path: /
              port: http
          readinessProbe:
            httpGet:
              path: /
              port: http
          env:
          - name: WEAVE_GITOPS_FEATURE_TENANCY
            value: 'true'
          - name: WEAVE_GITOPS_FEATURE_CLUSTER
            value: 'false'
          - name: WEAVE_GITOPS_FEATURE_GITOPS_RUNTIME
            value: 'false'
          resources: {}
  
  '''
# ---
# name: test_build_hr_new[build-hr]
  '''
  ---
  apiVersion: networking.k8s.io/v1
  kind: NetworkPolicy
  metadata:
    name: allow-dashboard-ingress
    namespace: weave
  spec:
    podSelector:
      matchLabels:
        app.kubernetes.io/name: weave-gitops
        app.kubernetes.io/instance: weave-gitops
    ingress:
    - ports:
      - port: 9001
        protocol: TCP
    policyTypes:
    - Ingress
  ---
  apiVersion: networking.k8s.io/v1
  kind: NetworkPolicy
  metadata:
    name: allow-dashboard-egress
  spec:
    podSelector:
      matchLabels:
        app.kubernetes.io/name: weave-gitops
        app.kubernetes.io/instance: weave-gitops
    egress:
    - {}
    policyTypes:
    - Egress
  ---
  apiVersion: v1
  kind: ServiceAccount
  metadata:
    name: weave-gitops
    namespace: weave
    labels:
      helm.sh/chart: weave-gitops-4.0.36
      app.kubernetes.io/name: weave-gitops
      app.kubernetes.io/instance: weave-gitops
      app.kubernetes.io/version: v0.38.0
      app.kubernetes.io/managed-by: Helm
  ---
  apiVersion: rbac.authorization.k8s.io/v1
  kind: ClusterRole
  metadata:
    name: weave-gitops
  rules:
  - apiGroups:
    - ''
    resources:
    - users
    - groups
    verbs:
    - impersonate
  - apiGroups:
    - ''
    resources:
    - secrets
    verbs:
    - get
    - list
    resourceNames:
    - cluster-user-auth
    - oidc-auth
  - apiGroups:
    - ''
    resources:
    - namespaces
    verbs:
    - get
    - list
    - watch
  - apiGroups:
    - apiextensions.k8s.io
    resources:
    - customresourcedefinitions
    verbs:
    - list
  ---
  apiVersion: rbac.authorization.k8s.io/v1
  kind: ClusterRoleBinding
  metadata:
    name: weave-gitops
    labels:
      helm.sh/chart: weave-gitops-4.0.36
      app.kubernetes.io/name: weave-gitops
      app.kubernetes.io/instance: weave-gitops
      app.kubernetes.io/version: v0.38.0
      app.kubernetes.io/managed-by: Helm
  subjects:
  - kind: ServiceAccount
    name: weave-gitops
    namespace: weave
  roleRef:
    kind: ClusterRole
    name: weave-gitops
    apiGroup: rbac.authorization.k8s.io
  ---
  apiVersion: v1
  kind: Service
  metadata:
    name: weave-gitops
    namespace: weave
    labels:
      helm.sh/chart: weave-gitops-4.0.36
      app.kubernetes.io/name: weave-gitops
      app.kubernetes.io/instance: weave-gitops
      app.kubernetes.io/version: v0.38.0
      app.kubernetes.io/managed-by: Helm
  spec:
    type: ClusterIP
    ports:
    - port: 9001
      targetPort: http
      protocol: TCP
      name: http
    selector:
      app.kubernetes.io/name: weave-gitops
      app.kubernetes.io/instance: weave-gitops
  ---
  apiVersion: apps/v1
  kind: Deployment
  metadata:
    name: weave-gitops
    namespace: weave
    labels:
      helm.sh/chart: weave-gitops-4.0.36
      app.kubernetes.io/name: weave-gitops
      app.kubernetes.io/instance: weave-gitops
      app.kubernetes.io/version: v0.38.0
      app.kubernetes.io/managed-by: Helm
      app.kubernetes.io/part-of: weave-gitops
      weave.works/app: weave-gitops-oss
  spec:
    replicas: 1
    selector:
      matchLabels:
        app.kubernetes.io/name: weave-gitops
        app.kubernetes.io/instance: weave-gitops
    template:
      metadata:
        labels:
          app.kubernetes.io/name: weave-gitops
          app.kubernetes.io/instance: weave-gitops
          app.kubernetes.io/part-of: weave-gitops
          weave.works/app: weave-gitops-oss
      spec:
        serviceAccountName: weave-gitops
        containers:
        - name: weave-gitops
          securityContext:
            allowPrivilegeEscalation: false
            capabilities:
              drop:
              - ALL
            readOnlyRootFilesystem: true
            runAsNonRoot: true
            runAsUser: 1000
            seccompProfile:
              type: RuntimeDefault
          image: ghcr.io/weaveworks/wego-app:v0.38.0
          imagePullPolicy: IfNotPresent
          args:
          - --log-level
          - info
          - --insecure
          ports:
          - name: http
            containerPort: 9001
            protocol: TCP
          livenessProbe:
            httpGet:
              path: /
              port: http
          readinessProbe:
            httpGet:
              path: /
              port: http
          env:
          - name: WEAVE_GITOPS_FEATURE_TENANCY
            value: 'true'
          - name: WEAVE_GITOPS_FEATURE_CLUSTER
            value: 'false'
          - name: WEAVE_GITOPS_FEATURE_GITOPS_RUNTIME
            value: 'false'
          resources: {}
  
  '''
# ---<|MERGE_RESOLUTION|>--- conflicted
+++ resolved
@@ -348,17 +348,10 @@
   kind: ServiceAccount
   metadata:
     labels:
-<<<<<<< HEAD
-      helm.sh/chart: ingress-nginx-4.14.1
-      app.kubernetes.io/name: ingress-nginx
-      app.kubernetes.io/instance: ingress-nginx
-      app.kubernetes.io/version: "1.14.1"
-=======
       helm.sh/chart: ingress-nginx-4.13.3
       app.kubernetes.io/name: ingress-nginx
       app.kubernetes.io/instance: ingress-nginx
       app.kubernetes.io/version: "1.13.3"
->>>>>>> dd65bb00
       app.kubernetes.io/part-of: ingress-nginx
       app.kubernetes.io/managed-by: Helm
       app.kubernetes.io/component: controller
@@ -374,17 +367,10 @@
   kind: ConfigMap
   metadata:
     labels:
-<<<<<<< HEAD
-      helm.sh/chart: ingress-nginx-4.14.1
-      app.kubernetes.io/name: ingress-nginx
-      app.kubernetes.io/instance: ingress-nginx
-      app.kubernetes.io/version: "1.14.1"
-=======
       helm.sh/chart: ingress-nginx-4.13.3
       app.kubernetes.io/name: ingress-nginx
       app.kubernetes.io/instance: ingress-nginx
       app.kubernetes.io/version: "1.13.3"
->>>>>>> dd65bb00
       app.kubernetes.io/part-of: ingress-nginx
       app.kubernetes.io/managed-by: Helm
       app.kubernetes.io/component: controller
@@ -400,17 +386,10 @@
   kind: ClusterRole
   metadata:
     labels:
-<<<<<<< HEAD
-      helm.sh/chart: ingress-nginx-4.14.1
-      app.kubernetes.io/name: ingress-nginx
-      app.kubernetes.io/instance: ingress-nginx
-      app.kubernetes.io/version: "1.14.1"
-=======
       helm.sh/chart: ingress-nginx-4.13.3
       app.kubernetes.io/name: ingress-nginx
       app.kubernetes.io/instance: ingress-nginx
       app.kubernetes.io/version: "1.13.3"
->>>>>>> dd65bb00
       app.kubernetes.io/part-of: ingress-nginx
       app.kubernetes.io/managed-by: Helm
     name: ingress-nginx
@@ -494,17 +473,10 @@
   kind: ClusterRoleBinding
   metadata:
     labels:
-<<<<<<< HEAD
-      helm.sh/chart: ingress-nginx-4.14.1
-      app.kubernetes.io/name: ingress-nginx
-      app.kubernetes.io/instance: ingress-nginx
-      app.kubernetes.io/version: "1.14.1"
-=======
       helm.sh/chart: ingress-nginx-4.13.3
       app.kubernetes.io/name: ingress-nginx
       app.kubernetes.io/instance: ingress-nginx
       app.kubernetes.io/version: "1.13.3"
->>>>>>> dd65bb00
       app.kubernetes.io/part-of: ingress-nginx
       app.kubernetes.io/managed-by: Helm
     name: ingress-nginx
@@ -525,17 +497,10 @@
   kind: Role
   metadata:
     labels:
-<<<<<<< HEAD
-      helm.sh/chart: ingress-nginx-4.14.1
-      app.kubernetes.io/name: ingress-nginx
-      app.kubernetes.io/instance: ingress-nginx
-      app.kubernetes.io/version: "1.14.1"
-=======
       helm.sh/chart: ingress-nginx-4.13.3
       app.kubernetes.io/name: ingress-nginx
       app.kubernetes.io/instance: ingress-nginx
       app.kubernetes.io/version: "1.13.3"
->>>>>>> dd65bb00
       app.kubernetes.io/part-of: ingress-nginx
       app.kubernetes.io/managed-by: Helm
       app.kubernetes.io/component: controller
@@ -629,17 +594,10 @@
   kind: RoleBinding
   metadata:
     labels:
-<<<<<<< HEAD
-      helm.sh/chart: ingress-nginx-4.14.1
-      app.kubernetes.io/name: ingress-nginx
-      app.kubernetes.io/instance: ingress-nginx
-      app.kubernetes.io/version: "1.14.1"
-=======
       helm.sh/chart: ingress-nginx-4.13.3
       app.kubernetes.io/name: ingress-nginx
       app.kubernetes.io/instance: ingress-nginx
       app.kubernetes.io/version: "1.13.3"
->>>>>>> dd65bb00
       app.kubernetes.io/part-of: ingress-nginx
       app.kubernetes.io/managed-by: Helm
       app.kubernetes.io/component: controller
@@ -662,17 +620,10 @@
   kind: Service
   metadata:
     labels:
-<<<<<<< HEAD
-      helm.sh/chart: ingress-nginx-4.14.1
-      app.kubernetes.io/name: ingress-nginx
-      app.kubernetes.io/instance: ingress-nginx
-      app.kubernetes.io/version: "1.14.1"
-=======
       helm.sh/chart: ingress-nginx-4.13.3
       app.kubernetes.io/name: ingress-nginx
       app.kubernetes.io/instance: ingress-nginx
       app.kubernetes.io/version: "1.13.3"
->>>>>>> dd65bb00
       app.kubernetes.io/part-of: ingress-nginx
       app.kubernetes.io/managed-by: Helm
       app.kubernetes.io/component: controller
@@ -698,17 +649,10 @@
   kind: Service
   metadata:
     labels:
-<<<<<<< HEAD
-      helm.sh/chart: ingress-nginx-4.14.1
-      app.kubernetes.io/name: ingress-nginx
-      app.kubernetes.io/instance: ingress-nginx
-      app.kubernetes.io/version: "1.14.1"
-=======
       helm.sh/chart: ingress-nginx-4.13.3
       app.kubernetes.io/name: ingress-nginx
       app.kubernetes.io/instance: ingress-nginx
       app.kubernetes.io/version: "1.13.3"
->>>>>>> dd65bb00
       app.kubernetes.io/part-of: ingress-nginx
       app.kubernetes.io/managed-by: Helm
       app.kubernetes.io/component: controller
@@ -743,17 +687,10 @@
   kind: Deployment
   metadata:
     labels:
-<<<<<<< HEAD
-      helm.sh/chart: ingress-nginx-4.14.1
-      app.kubernetes.io/name: ingress-nginx
-      app.kubernetes.io/instance: ingress-nginx
-      app.kubernetes.io/version: "1.14.1"
-=======
       helm.sh/chart: ingress-nginx-4.13.3
       app.kubernetes.io/name: ingress-nginx
       app.kubernetes.io/instance: ingress-nginx
       app.kubernetes.io/version: "1.13.3"
->>>>>>> dd65bb00
       app.kubernetes.io/part-of: ingress-nginx
       app.kubernetes.io/managed-by: Helm
       app.kubernetes.io/component: controller
@@ -774,17 +711,10 @@
     template:
       metadata:
         labels:
-<<<<<<< HEAD
-          helm.sh/chart: ingress-nginx-4.14.1
-          app.kubernetes.io/name: ingress-nginx
-          app.kubernetes.io/instance: ingress-nginx
-          app.kubernetes.io/version: "1.14.1"
-=======
           helm.sh/chart: ingress-nginx-4.13.3
           app.kubernetes.io/name: ingress-nginx
           app.kubernetes.io/instance: ingress-nginx
           app.kubernetes.io/version: "1.13.3"
->>>>>>> dd65bb00
           app.kubernetes.io/part-of: ingress-nginx
           app.kubernetes.io/managed-by: Helm
           app.kubernetes.io/component: controller
@@ -792,11 +722,7 @@
         dnsPolicy: ClusterFirst
         containers:
         - name: controller
-<<<<<<< HEAD
-          image: registry.k8s.io/ingress-nginx/controller:v1.14.1@sha256:f95a79b85fb93ac3de752c71a5c27d5ceae10a18b61904dec224c1c6a4581e47
-=======
           image: registry.k8s.io/ingress-nginx/controller:v1.13.3@sha256:1b044f6dcac3afbb59e05d98463f1dec6f3d3fb99940bc12ca5d80270358e3bd
->>>>>>> dd65bb00
           imagePullPolicy: IfNotPresent
           lifecycle:
             preStop:
@@ -890,17 +816,10 @@
   kind: IngressClass
   metadata:
     labels:
-<<<<<<< HEAD
-      helm.sh/chart: ingress-nginx-4.14.1
-      app.kubernetes.io/name: ingress-nginx
-      app.kubernetes.io/instance: ingress-nginx
-      app.kubernetes.io/version: "1.14.1"
-=======
       helm.sh/chart: ingress-nginx-4.13.3
       app.kubernetes.io/name: ingress-nginx
       app.kubernetes.io/instance: ingress-nginx
       app.kubernetes.io/version: "1.13.3"
->>>>>>> dd65bb00
       app.kubernetes.io/part-of: ingress-nginx
       app.kubernetes.io/managed-by: Helm
       app.kubernetes.io/component: controller
@@ -918,17 +837,10 @@
   kind: ValidatingWebhookConfiguration
   metadata:
     labels:
-<<<<<<< HEAD
-      helm.sh/chart: ingress-nginx-4.14.1
-      app.kubernetes.io/name: ingress-nginx
-      app.kubernetes.io/instance: ingress-nginx
-      app.kubernetes.io/version: "1.14.1"
-=======
       helm.sh/chart: ingress-nginx-4.13.3
       app.kubernetes.io/name: ingress-nginx
       app.kubernetes.io/instance: ingress-nginx
       app.kubernetes.io/version: "1.13.3"
->>>>>>> dd65bb00
       app.kubernetes.io/part-of: ingress-nginx
       app.kubernetes.io/managed-by: Helm
       app.kubernetes.io/component: admission-webhook
@@ -972,17 +884,10 @@
       config.kubernetes.io/index: '11'
       internal.config.kubernetes.io/index: '11'
     labels:
-<<<<<<< HEAD
-      helm.sh/chart: ingress-nginx-4.14.1
-      app.kubernetes.io/name: ingress-nginx
-      app.kubernetes.io/instance: ingress-nginx
-      app.kubernetes.io/version: "1.14.1"
-=======
       helm.sh/chart: ingress-nginx-4.13.3
       app.kubernetes.io/name: ingress-nginx
       app.kubernetes.io/instance: ingress-nginx
       app.kubernetes.io/version: "1.13.3"
->>>>>>> dd65bb00
       app.kubernetes.io/part-of: ingress-nginx
       app.kubernetes.io/managed-by: Helm
       app.kubernetes.io/component: admission-webhook
@@ -999,17 +904,10 @@
       config.kubernetes.io/index: '12'
       internal.config.kubernetes.io/index: '12'
     labels:
-<<<<<<< HEAD
-      helm.sh/chart: ingress-nginx-4.14.1
-      app.kubernetes.io/name: ingress-nginx
-      app.kubernetes.io/instance: ingress-nginx
-      app.kubernetes.io/version: "1.14.1"
-=======
       helm.sh/chart: ingress-nginx-4.13.3
       app.kubernetes.io/name: ingress-nginx
       app.kubernetes.io/instance: ingress-nginx
       app.kubernetes.io/version: "1.13.3"
->>>>>>> dd65bb00
       app.kubernetes.io/part-of: ingress-nginx
       app.kubernetes.io/managed-by: Helm
       app.kubernetes.io/component: admission-webhook
@@ -1033,17 +931,10 @@
       config.kubernetes.io/index: '13'
       internal.config.kubernetes.io/index: '13'
     labels:
-<<<<<<< HEAD
-      helm.sh/chart: ingress-nginx-4.14.1
-      app.kubernetes.io/name: ingress-nginx
-      app.kubernetes.io/instance: ingress-nginx
-      app.kubernetes.io/version: "1.14.1"
-=======
       helm.sh/chart: ingress-nginx-4.13.3
       app.kubernetes.io/name: ingress-nginx
       app.kubernetes.io/instance: ingress-nginx
       app.kubernetes.io/version: "1.13.3"
->>>>>>> dd65bb00
       app.kubernetes.io/part-of: ingress-nginx
       app.kubernetes.io/managed-by: Helm
       app.kubernetes.io/component: admission-webhook
@@ -1068,17 +959,10 @@
       config.kubernetes.io/index: '14'
       internal.config.kubernetes.io/index: '14'
     labels:
-<<<<<<< HEAD
-      helm.sh/chart: ingress-nginx-4.14.1
-      app.kubernetes.io/name: ingress-nginx
-      app.kubernetes.io/instance: ingress-nginx
-      app.kubernetes.io/version: "1.14.1"
-=======
       helm.sh/chart: ingress-nginx-4.13.3
       app.kubernetes.io/name: ingress-nginx
       app.kubernetes.io/instance: ingress-nginx
       app.kubernetes.io/version: "1.13.3"
->>>>>>> dd65bb00
       app.kubernetes.io/part-of: ingress-nginx
       app.kubernetes.io/managed-by: Helm
       app.kubernetes.io/component: admission-webhook
@@ -1103,17 +987,10 @@
       config.kubernetes.io/index: '15'
       internal.config.kubernetes.io/index: '15'
     labels:
-<<<<<<< HEAD
-      helm.sh/chart: ingress-nginx-4.14.1
-      app.kubernetes.io/name: ingress-nginx
-      app.kubernetes.io/instance: ingress-nginx
-      app.kubernetes.io/version: "1.14.1"
-=======
       helm.sh/chart: ingress-nginx-4.13.3
       app.kubernetes.io/name: ingress-nginx
       app.kubernetes.io/instance: ingress-nginx
       app.kubernetes.io/version: "1.13.3"
->>>>>>> dd65bb00
       app.kubernetes.io/part-of: ingress-nginx
       app.kubernetes.io/managed-by: Helm
       app.kubernetes.io/component: admission-webhook
@@ -1138,17 +1015,10 @@
       config.kubernetes.io/index: '16'
       internal.config.kubernetes.io/index: '16'
     labels:
-<<<<<<< HEAD
-      helm.sh/chart: ingress-nginx-4.14.1
-      app.kubernetes.io/name: ingress-nginx
-      app.kubernetes.io/instance: ingress-nginx
-      app.kubernetes.io/version: "1.14.1"
-=======
       helm.sh/chart: ingress-nginx-4.13.3
       app.kubernetes.io/name: ingress-nginx
       app.kubernetes.io/instance: ingress-nginx
       app.kubernetes.io/version: "1.13.3"
->>>>>>> dd65bb00
       app.kubernetes.io/part-of: ingress-nginx
       app.kubernetes.io/managed-by: Helm
       app.kubernetes.io/component: admission-webhook
@@ -1158,28 +1028,17 @@
       metadata:
         name: ingress-nginx-admission-create
         labels:
-<<<<<<< HEAD
-          helm.sh/chart: ingress-nginx-4.14.1
-          app.kubernetes.io/name: ingress-nginx
-          app.kubernetes.io/instance: ingress-nginx
-          app.kubernetes.io/version: "1.14.1"
-=======
           helm.sh/chart: ingress-nginx-4.13.3
           app.kubernetes.io/name: ingress-nginx
           app.kubernetes.io/instance: ingress-nginx
           app.kubernetes.io/version: "1.13.3"
->>>>>>> dd65bb00
           app.kubernetes.io/part-of: ingress-nginx
           app.kubernetes.io/managed-by: Helm
           app.kubernetes.io/component: admission-webhook
       spec:
         containers:
         - name: create
-<<<<<<< HEAD
-          image: registry.k8s.io/ingress-nginx/kube-webhook-certgen:v1.6.5@sha256:03a00eb0e255e8a25fa49926c24cde0f7e12e8d072c445cdf5136ec78b546285
-=======
           image: registry.k8s.io/ingress-nginx/kube-webhook-certgen:v1.6.3@sha256:3d671cf20a35cd94efc5dcd484970779eb21e7938c98fbc3673693b8a117cf39
->>>>>>> dd65bb00
           imagePullPolicy: IfNotPresent
           args:
           - create
@@ -1220,17 +1079,10 @@
       config.kubernetes.io/index: '17'
       internal.config.kubernetes.io/index: '17'
     labels:
-<<<<<<< HEAD
-      helm.sh/chart: ingress-nginx-4.14.1
-      app.kubernetes.io/name: ingress-nginx
-      app.kubernetes.io/instance: ingress-nginx
-      app.kubernetes.io/version: "1.14.1"
-=======
       helm.sh/chart: ingress-nginx-4.13.3
       app.kubernetes.io/name: ingress-nginx
       app.kubernetes.io/instance: ingress-nginx
       app.kubernetes.io/version: "1.13.3"
->>>>>>> dd65bb00
       app.kubernetes.io/part-of: ingress-nginx
       app.kubernetes.io/managed-by: Helm
       app.kubernetes.io/component: admission-webhook
@@ -1240,28 +1092,17 @@
       metadata:
         name: ingress-nginx-admission-patch
         labels:
-<<<<<<< HEAD
-          helm.sh/chart: ingress-nginx-4.14.1
-          app.kubernetes.io/name: ingress-nginx
-          app.kubernetes.io/instance: ingress-nginx
-          app.kubernetes.io/version: "1.14.1"
-=======
           helm.sh/chart: ingress-nginx-4.13.3
           app.kubernetes.io/name: ingress-nginx
           app.kubernetes.io/instance: ingress-nginx
           app.kubernetes.io/version: "1.13.3"
->>>>>>> dd65bb00
           app.kubernetes.io/part-of: ingress-nginx
           app.kubernetes.io/managed-by: Helm
           app.kubernetes.io/component: admission-webhook
       spec:
         containers:
         - name: patch
-<<<<<<< HEAD
-          image: registry.k8s.io/ingress-nginx/kube-webhook-certgen:v1.6.5@sha256:03a00eb0e255e8a25fa49926c24cde0f7e12e8d072c445cdf5136ec78b546285
-=======
           image: registry.k8s.io/ingress-nginx/kube-webhook-certgen:v1.6.3@sha256:3d671cf20a35cd94efc5dcd484970779eb21e7938c98fbc3673693b8a117cf39
->>>>>>> dd65bb00
           imagePullPolicy: IfNotPresent
           args:
           - patch
@@ -2109,17 +1950,10 @@
   kind: ServiceAccount
   metadata:
     labels:
-<<<<<<< HEAD
-      helm.sh/chart: ingress-nginx-4.14.1
-      app.kubernetes.io/name: ingress-nginx
-      app.kubernetes.io/instance: ingress-nginx
-      app.kubernetes.io/version: 1.14.1
-=======
       helm.sh/chart: ingress-nginx-4.13.3
       app.kubernetes.io/name: ingress-nginx
       app.kubernetes.io/instance: ingress-nginx
       app.kubernetes.io/version: 1.13.3
->>>>>>> dd65bb00
       app.kubernetes.io/part-of: ingress-nginx
       app.kubernetes.io/managed-by: Helm
       app.kubernetes.io/component: controller
@@ -2131,17 +1965,10 @@
   kind: ConfigMap
   metadata:
     labels:
-<<<<<<< HEAD
-      helm.sh/chart: ingress-nginx-4.14.1
-      app.kubernetes.io/name: ingress-nginx
-      app.kubernetes.io/instance: ingress-nginx
-      app.kubernetes.io/version: 1.14.1
-=======
       helm.sh/chart: ingress-nginx-4.13.3
       app.kubernetes.io/name: ingress-nginx
       app.kubernetes.io/instance: ingress-nginx
       app.kubernetes.io/version: 1.13.3
->>>>>>> dd65bb00
       app.kubernetes.io/part-of: ingress-nginx
       app.kubernetes.io/managed-by: Helm
       app.kubernetes.io/component: controller
@@ -2153,17 +1980,10 @@
   kind: ClusterRole
   metadata:
     labels:
-<<<<<<< HEAD
-      helm.sh/chart: ingress-nginx-4.14.1
-      app.kubernetes.io/name: ingress-nginx
-      app.kubernetes.io/instance: ingress-nginx
-      app.kubernetes.io/version: 1.14.1
-=======
       helm.sh/chart: ingress-nginx-4.13.3
       app.kubernetes.io/name: ingress-nginx
       app.kubernetes.io/instance: ingress-nginx
       app.kubernetes.io/version: 1.13.3
->>>>>>> dd65bb00
       app.kubernetes.io/part-of: ingress-nginx
       app.kubernetes.io/managed-by: Helm
     name: ingress-nginx
@@ -2243,17 +2063,10 @@
   kind: ClusterRoleBinding
   metadata:
     labels:
-<<<<<<< HEAD
-      helm.sh/chart: ingress-nginx-4.14.1
-      app.kubernetes.io/name: ingress-nginx
-      app.kubernetes.io/instance: ingress-nginx
-      app.kubernetes.io/version: 1.14.1
-=======
       helm.sh/chart: ingress-nginx-4.13.3
       app.kubernetes.io/name: ingress-nginx
       app.kubernetes.io/instance: ingress-nginx
       app.kubernetes.io/version: 1.13.3
->>>>>>> dd65bb00
       app.kubernetes.io/part-of: ingress-nginx
       app.kubernetes.io/managed-by: Helm
     name: ingress-nginx
@@ -2270,17 +2083,10 @@
   kind: Role
   metadata:
     labels:
-<<<<<<< HEAD
-      helm.sh/chart: ingress-nginx-4.14.1
-      app.kubernetes.io/name: ingress-nginx
-      app.kubernetes.io/instance: ingress-nginx
-      app.kubernetes.io/version: 1.14.1
-=======
       helm.sh/chart: ingress-nginx-4.13.3
       app.kubernetes.io/name: ingress-nginx
       app.kubernetes.io/instance: ingress-nginx
       app.kubernetes.io/version: 1.13.3
->>>>>>> dd65bb00
       app.kubernetes.io/part-of: ingress-nginx
       app.kubernetes.io/managed-by: Helm
       app.kubernetes.io/component: controller
@@ -2369,17 +2175,10 @@
   kind: RoleBinding
   metadata:
     labels:
-<<<<<<< HEAD
-      helm.sh/chart: ingress-nginx-4.14.1
-      app.kubernetes.io/name: ingress-nginx
-      app.kubernetes.io/instance: ingress-nginx
-      app.kubernetes.io/version: 1.14.1
-=======
       helm.sh/chart: ingress-nginx-4.13.3
       app.kubernetes.io/name: ingress-nginx
       app.kubernetes.io/instance: ingress-nginx
       app.kubernetes.io/version: 1.13.3
->>>>>>> dd65bb00
       app.kubernetes.io/part-of: ingress-nginx
       app.kubernetes.io/managed-by: Helm
       app.kubernetes.io/component: controller
@@ -2398,17 +2197,10 @@
   kind: Service
   metadata:
     labels:
-<<<<<<< HEAD
-      helm.sh/chart: ingress-nginx-4.14.1
-      app.kubernetes.io/name: ingress-nginx
-      app.kubernetes.io/instance: ingress-nginx
-      app.kubernetes.io/version: 1.14.1
-=======
       helm.sh/chart: ingress-nginx-4.13.3
       app.kubernetes.io/name: ingress-nginx
       app.kubernetes.io/instance: ingress-nginx
       app.kubernetes.io/version: 1.13.3
->>>>>>> dd65bb00
       app.kubernetes.io/part-of: ingress-nginx
       app.kubernetes.io/managed-by: Helm
       app.kubernetes.io/component: controller
@@ -2430,17 +2222,10 @@
   kind: Service
   metadata:
     labels:
-<<<<<<< HEAD
-      helm.sh/chart: ingress-nginx-4.14.1
-      app.kubernetes.io/name: ingress-nginx
-      app.kubernetes.io/instance: ingress-nginx
-      app.kubernetes.io/version: 1.14.1
-=======
       helm.sh/chart: ingress-nginx-4.13.3
       app.kubernetes.io/name: ingress-nginx
       app.kubernetes.io/instance: ingress-nginx
       app.kubernetes.io/version: 1.13.3
->>>>>>> dd65bb00
       app.kubernetes.io/part-of: ingress-nginx
       app.kubernetes.io/managed-by: Helm
       app.kubernetes.io/component: controller
@@ -2471,17 +2256,10 @@
   kind: Deployment
   metadata:
     labels:
-<<<<<<< HEAD
-      helm.sh/chart: ingress-nginx-4.14.1
-      app.kubernetes.io/name: ingress-nginx
-      app.kubernetes.io/instance: ingress-nginx
-      app.kubernetes.io/version: 1.14.1
-=======
       helm.sh/chart: ingress-nginx-4.13.3
       app.kubernetes.io/name: ingress-nginx
       app.kubernetes.io/instance: ingress-nginx
       app.kubernetes.io/version: 1.13.3
->>>>>>> dd65bb00
       app.kubernetes.io/part-of: ingress-nginx
       app.kubernetes.io/managed-by: Helm
       app.kubernetes.io/component: controller
@@ -2499,17 +2277,10 @@
     template:
       metadata:
         labels:
-<<<<<<< HEAD
-          helm.sh/chart: ingress-nginx-4.14.1
-          app.kubernetes.io/name: ingress-nginx
-          app.kubernetes.io/instance: ingress-nginx
-          app.kubernetes.io/version: 1.14.1
-=======
           helm.sh/chart: ingress-nginx-4.13.3
           app.kubernetes.io/name: ingress-nginx
           app.kubernetes.io/instance: ingress-nginx
           app.kubernetes.io/version: 1.13.3
->>>>>>> dd65bb00
           app.kubernetes.io/part-of: ingress-nginx
           app.kubernetes.io/managed-by: Helm
           app.kubernetes.io/component: controller
@@ -2517,11 +2288,7 @@
         dnsPolicy: ClusterFirst
         containers:
         - name: controller
-<<<<<<< HEAD
-          image: registry.k8s.io/ingress-nginx/controller:v1.14.1@sha256:f95a79b85fb93ac3de752c71a5c27d5ceae10a18b61904dec224c1c6a4581e47
-=======
           image: registry.k8s.io/ingress-nginx/controller:v1.13.3@sha256:1b044f6dcac3afbb59e05d98463f1dec6f3d3fb99940bc12ca5d80270358e3bd
->>>>>>> dd65bb00
           imagePullPolicy: IfNotPresent
           lifecycle:
             preStop:
@@ -2614,17 +2381,10 @@
   kind: IngressClass
   metadata:
     labels:
-<<<<<<< HEAD
-      helm.sh/chart: ingress-nginx-4.14.1
-      app.kubernetes.io/name: ingress-nginx
-      app.kubernetes.io/instance: ingress-nginx
-      app.kubernetes.io/version: 1.14.1
-=======
       helm.sh/chart: ingress-nginx-4.13.3
       app.kubernetes.io/name: ingress-nginx
       app.kubernetes.io/instance: ingress-nginx
       app.kubernetes.io/version: 1.13.3
->>>>>>> dd65bb00
       app.kubernetes.io/part-of: ingress-nginx
       app.kubernetes.io/managed-by: Helm
       app.kubernetes.io/component: controller
@@ -2636,17 +2396,10 @@
   kind: ValidatingWebhookConfiguration
   metadata:
     labels:
-<<<<<<< HEAD
-      helm.sh/chart: ingress-nginx-4.14.1
-      app.kubernetes.io/name: ingress-nginx
-      app.kubernetes.io/instance: ingress-nginx
-      app.kubernetes.io/version: 1.14.1
-=======
       helm.sh/chart: ingress-nginx-4.13.3
       app.kubernetes.io/name: ingress-nginx
       app.kubernetes.io/instance: ingress-nginx
       app.kubernetes.io/version: 1.13.3
->>>>>>> dd65bb00
       app.kubernetes.io/part-of: ingress-nginx
       app.kubernetes.io/managed-by: Helm
       app.kubernetes.io/component: admission-webhook
@@ -2684,17 +2437,10 @@
       helm.sh/hook: pre-install,pre-upgrade,post-install,post-upgrade
       helm.sh/hook-delete-policy: before-hook-creation,hook-succeeded
     labels:
-<<<<<<< HEAD
-      helm.sh/chart: ingress-nginx-4.14.1
-      app.kubernetes.io/name: ingress-nginx
-      app.kubernetes.io/instance: ingress-nginx
-      app.kubernetes.io/version: 1.14.1
-=======
       helm.sh/chart: ingress-nginx-4.13.3
       app.kubernetes.io/name: ingress-nginx
       app.kubernetes.io/instance: ingress-nginx
       app.kubernetes.io/version: 1.13.3
->>>>>>> dd65bb00
       app.kubernetes.io/part-of: ingress-nginx
       app.kubernetes.io/managed-by: Helm
       app.kubernetes.io/component: admission-webhook
@@ -2708,17 +2454,10 @@
       helm.sh/hook: pre-install,pre-upgrade,post-install,post-upgrade
       helm.sh/hook-delete-policy: before-hook-creation,hook-succeeded
     labels:
-<<<<<<< HEAD
-      helm.sh/chart: ingress-nginx-4.14.1
-      app.kubernetes.io/name: ingress-nginx
-      app.kubernetes.io/instance: ingress-nginx
-      app.kubernetes.io/version: 1.14.1
-=======
       helm.sh/chart: ingress-nginx-4.13.3
       app.kubernetes.io/name: ingress-nginx
       app.kubernetes.io/instance: ingress-nginx
       app.kubernetes.io/version: 1.13.3
->>>>>>> dd65bb00
       app.kubernetes.io/part-of: ingress-nginx
       app.kubernetes.io/managed-by: Helm
       app.kubernetes.io/component: admission-webhook
@@ -2739,17 +2478,10 @@
       helm.sh/hook: pre-install,pre-upgrade,post-install,post-upgrade
       helm.sh/hook-delete-policy: before-hook-creation,hook-succeeded
     labels:
-<<<<<<< HEAD
-      helm.sh/chart: ingress-nginx-4.14.1
-      app.kubernetes.io/name: ingress-nginx
-      app.kubernetes.io/instance: ingress-nginx
-      app.kubernetes.io/version: 1.14.1
-=======
       helm.sh/chart: ingress-nginx-4.13.3
       app.kubernetes.io/name: ingress-nginx
       app.kubernetes.io/instance: ingress-nginx
       app.kubernetes.io/version: 1.13.3
->>>>>>> dd65bb00
       app.kubernetes.io/part-of: ingress-nginx
       app.kubernetes.io/managed-by: Helm
       app.kubernetes.io/component: admission-webhook
@@ -2771,17 +2503,10 @@
       helm.sh/hook: pre-install,pre-upgrade,post-install,post-upgrade
       helm.sh/hook-delete-policy: before-hook-creation,hook-succeeded
     labels:
-<<<<<<< HEAD
-      helm.sh/chart: ingress-nginx-4.14.1
-      app.kubernetes.io/name: ingress-nginx
-      app.kubernetes.io/instance: ingress-nginx
-      app.kubernetes.io/version: 1.14.1
-=======
       helm.sh/chart: ingress-nginx-4.13.3
       app.kubernetes.io/name: ingress-nginx
       app.kubernetes.io/instance: ingress-nginx
       app.kubernetes.io/version: 1.13.3
->>>>>>> dd65bb00
       app.kubernetes.io/part-of: ingress-nginx
       app.kubernetes.io/managed-by: Helm
       app.kubernetes.io/component: admission-webhook
@@ -2803,17 +2528,10 @@
       helm.sh/hook: pre-install,pre-upgrade,post-install,post-upgrade
       helm.sh/hook-delete-policy: before-hook-creation,hook-succeeded
     labels:
-<<<<<<< HEAD
-      helm.sh/chart: ingress-nginx-4.14.1
-      app.kubernetes.io/name: ingress-nginx
-      app.kubernetes.io/instance: ingress-nginx
-      app.kubernetes.io/version: 1.14.1
-=======
       helm.sh/chart: ingress-nginx-4.13.3
       app.kubernetes.io/name: ingress-nginx
       app.kubernetes.io/instance: ingress-nginx
       app.kubernetes.io/version: 1.13.3
->>>>>>> dd65bb00
       app.kubernetes.io/part-of: ingress-nginx
       app.kubernetes.io/managed-by: Helm
       app.kubernetes.io/component: admission-webhook
@@ -2835,17 +2553,10 @@
       helm.sh/hook: pre-install,pre-upgrade
       helm.sh/hook-delete-policy: before-hook-creation,hook-succeeded
     labels:
-<<<<<<< HEAD
-      helm.sh/chart: ingress-nginx-4.14.1
-      app.kubernetes.io/name: ingress-nginx
-      app.kubernetes.io/instance: ingress-nginx
-      app.kubernetes.io/version: 1.14.1
-=======
       helm.sh/chart: ingress-nginx-4.13.3
       app.kubernetes.io/name: ingress-nginx
       app.kubernetes.io/instance: ingress-nginx
       app.kubernetes.io/version: 1.13.3
->>>>>>> dd65bb00
       app.kubernetes.io/part-of: ingress-nginx
       app.kubernetes.io/managed-by: Helm
       app.kubernetes.io/component: admission-webhook
@@ -2855,28 +2566,17 @@
       metadata:
         name: ingress-nginx-admission-create
         labels:
-<<<<<<< HEAD
-          helm.sh/chart: ingress-nginx-4.14.1
-          app.kubernetes.io/name: ingress-nginx
-          app.kubernetes.io/instance: ingress-nginx
-          app.kubernetes.io/version: 1.14.1
-=======
           helm.sh/chart: ingress-nginx-4.13.3
           app.kubernetes.io/name: ingress-nginx
           app.kubernetes.io/instance: ingress-nginx
           app.kubernetes.io/version: 1.13.3
->>>>>>> dd65bb00
           app.kubernetes.io/part-of: ingress-nginx
           app.kubernetes.io/managed-by: Helm
           app.kubernetes.io/component: admission-webhook
       spec:
         containers:
         - name: create
-<<<<<<< HEAD
-          image: registry.k8s.io/ingress-nginx/kube-webhook-certgen:v1.6.5@sha256:03a00eb0e255e8a25fa49926c24cde0f7e12e8d072c445cdf5136ec78b546285
-=======
           image: registry.k8s.io/ingress-nginx/kube-webhook-certgen:v1.6.3@sha256:3d671cf20a35cd94efc5dcd484970779eb21e7938c98fbc3673693b8a117cf39
->>>>>>> dd65bb00
           imagePullPolicy: IfNotPresent
           args:
           - create
@@ -2914,17 +2614,10 @@
       helm.sh/hook: post-install,post-upgrade
       helm.sh/hook-delete-policy: before-hook-creation,hook-succeeded
     labels:
-<<<<<<< HEAD
-      helm.sh/chart: ingress-nginx-4.14.1
-      app.kubernetes.io/name: ingress-nginx
-      app.kubernetes.io/instance: ingress-nginx
-      app.kubernetes.io/version: 1.14.1
-=======
       helm.sh/chart: ingress-nginx-4.13.3
       app.kubernetes.io/name: ingress-nginx
       app.kubernetes.io/instance: ingress-nginx
       app.kubernetes.io/version: 1.13.3
->>>>>>> dd65bb00
       app.kubernetes.io/part-of: ingress-nginx
       app.kubernetes.io/managed-by: Helm
       app.kubernetes.io/component: admission-webhook
@@ -2934,28 +2627,17 @@
       metadata:
         name: ingress-nginx-admission-patch
         labels:
-<<<<<<< HEAD
-          helm.sh/chart: ingress-nginx-4.14.1
-          app.kubernetes.io/name: ingress-nginx
-          app.kubernetes.io/instance: ingress-nginx
-          app.kubernetes.io/version: 1.14.1
-=======
           helm.sh/chart: ingress-nginx-4.13.3
           app.kubernetes.io/name: ingress-nginx
           app.kubernetes.io/instance: ingress-nginx
           app.kubernetes.io/version: 1.13.3
->>>>>>> dd65bb00
           app.kubernetes.io/part-of: ingress-nginx
           app.kubernetes.io/managed-by: Helm
           app.kubernetes.io/component: admission-webhook
       spec:
         containers:
         - name: patch
-<<<<<<< HEAD
-          image: registry.k8s.io/ingress-nginx/kube-webhook-certgen:v1.6.5@sha256:03a00eb0e255e8a25fa49926c24cde0f7e12e8d072c445cdf5136ec78b546285
-=======
           image: registry.k8s.io/ingress-nginx/kube-webhook-certgen:v1.6.3@sha256:3d671cf20a35cd94efc5dcd484970779eb21e7938c98fbc3673693b8a117cf39
->>>>>>> dd65bb00
           imagePullPolicy: IfNotPresent
           args:
           - patch
